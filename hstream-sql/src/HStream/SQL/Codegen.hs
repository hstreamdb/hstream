--- conflicted
+++ resolved
@@ -138,14 +138,9 @@
           RSelList fields -> map snd fields
     return $ CreateViewPlan schema source sink (HS.build builder) 1 mat
   RQCreate (RCreate stream rOptions) -> return $ CreatePlan stream (rRepFactor rOptions)
-<<<<<<< HEAD
   RQCreate (RCreateConnector cType cName ifNotExist (RConnectorOptions cOptions)) ->
     return $ CreateConnectorPlan cType cName ifNotExist cOptions
-  RQInsert (RInsert stream tuples)   -> return $ InsertPlan stream JsonFormat (BL.toStrict . encode . HM.fromList $ second constantToValue <$> tuples)
-=======
-  RQCreate rCreateSinkConnector -> return $ genCreateSinkConnectorPlan rCreateSinkConnector
   RQInsert (RInsert stream tuples)   -> return $ InsertPlan stream JsonFormat (BL.toStrict . PB.toLazyByteString . jsonObjectToStruct . HM.fromList $ second constantToValue <$> tuples)
->>>>>>> 88cfdd75
   RQInsert (RInsertBinary stream bs) -> return $ InsertPlan stream RawFormat  bs
   RQInsert (RInsertJSON stream bs)   -> return $ InsertPlan stream JsonFormat (BL.toStrict . PB.toLazyByteString . jsonObjectToStruct . fromJust $ Aeson.decode (BL.fromStrict bs))
   RQShow (RShow RShowStreams)        -> return $ ShowPlan SStreams
