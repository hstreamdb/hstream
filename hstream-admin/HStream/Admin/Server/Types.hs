module HStream.Admin.Server.Types where

import           Data.Aeson                (FromJSON (..), ToJSON (..))
import qualified Data.Aeson                as Aeson
import           GHC.Generics              (Generic)
import           Options.Applicative       ((<|>))
import qualified Options.Applicative       as O
import           Z.Data.CBytes             (CBytes)
import qualified Z.Data.CBytes             as CB
import           Z.IO.Network.SocketAddr   (PortNumber)

import qualified HStream.Logger            as Log
import qualified HStream.Server.HStreamApi as API
import qualified HStream.Utils             as U

-------------------------------------------------------------------------------

data Cli = Cli
  { cliOpts  :: CliOpts
  , logLevel :: Log.Level
  , command  :: Command
  }

cliParser :: O.Parser Cli
cliParser = Cli
  <$> cliOptsParser
  <*> logLevelParser
  <*> commandParser

-------------------------------------------------------------------------------

-- | Global command line options
data CliOpts = CliOpts
  { optServerHost :: CB.CBytes
  , optServerPort :: PortNumber
  } deriving (Show, Eq)

cliOptsParser :: O.Parser CliOpts
cliOptsParser = CliOpts
        <$> O.strOption ( O.long "host" <> O.metavar "SERVER-HOST"
                       <> O.showDefault <> O.value "127.0.0.1"
                       <> O.help "server host admin value"
                        )
        <*> O.option O.auto ( O.long "port" <> O.metavar "INT"
                           <> O.showDefault <> O.value 6570
                           <> O.help "server admin port value"
                            )

-------------------------------------------------------------------------------

data Command
  = ServerSqlCmd ServerSqlCmdOpts
  | ServerAdminCmd AdminCommand
  deriving (Show)

commandParser :: O.Parser Command
commandParser = ServerSqlCmd <$> sqlCommandParser
            <|> ServerAdminCmd <$> adminCommandParser

newtype ServerSqlCmdOpts = ServerSqlCmdOpts { serverSqlCmdRepl :: Maybe String }
  deriving (Show, Eq)

sqlCommandParser :: O.Parser ServerSqlCmdOpts
sqlCommandParser = O.hsubparser
  ( O.command "sql" (O.info serverSqlCmdOptsParser
                       (O.progDesc "Start an interactive SQL shell"))
  )

serverSqlCmdOptsParser :: O.Parser ServerSqlCmdOpts
serverSqlCmdOptsParser = ServerSqlCmdOpts
  <$> O.optional (O.strOption ( O.long "sql"
                         <> O.metavar "SQL"
                         <> O.short 'e'
                         <> O.help "Run sql expression non-interactively."
                          ))

logLevelParser :: O.Parser Log.Level
logLevelParser =
  O.option O.auto ( O.long "log-level" <> O.metavar "[critical|fatal|warning|info|debug]"
                 <> O.showDefault <> O.value (Log.Level Log.INFO)
                 <> O.help "log level"
                  )

-------------------------------------------------------------------------------
-- Server Admin Command

data AdminCommand
  = AdminStatsCommand StatsCommand
  | AdminStreamCommand StreamCommand
  | AdminSubscriptionCommand SubscriptionCommand
  | AdminViewCommand ViewCommand
  | AdminStatusCommand
  deriving (Show)

adminCommandParser :: O.Parser AdminCommand
adminCommandParser = O.hsubparser
  ( O.command "stats" (O.info (AdminStatsCommand <$> statsCmdParser) (O.progDesc "Get the stats of an operation on a stream"))
 <> O.command "stream" (O.info (AdminStreamCommand <$> streamCmdParser) (O.progDesc "Stream command"))
 <> O.command "sub" (O.info (AdminSubscriptionCommand <$> subscriptionCmdParser) (O.progDesc "Subscription command"))
 <> O.command "view" (O.info (AdminViewCommand <$> viewCmdParser) (O.progDesc "View command"))
 <> O.command "status" (O.info (pure AdminStatusCommand) (O.progDesc "Get the status of the HServer cluster"))
  )

-------------------------------------------------------------------------------

data StreamCommand
  = StreamCmdList
  | StreamCmdCreate API.Stream
  deriving (Show)

streamCmdParser :: O.Parser StreamCommand
streamCmdParser = O.subparser
  ( O.command "list" (O.info (pure StreamCmdList) (O.progDesc "Get all streams"))
 <> O.command "create" (O.info (StreamCmdCreate <$> streamParser) (O.progDesc "Create a stream"))
  )

streamParser :: O.Parser API.Stream
streamParser = API.Stream
  <$> O.strOption ( O.long "name"
                 <> O.metavar "STRING"
                 <> O.help "stream name"
                  )
  <*> O.option O.auto ( O.long "replication-factor"
                     <> O.short 'r'
                     <> O.metavar "INT"
                     <> O.showDefault
                     <> O.value 3
                     <> O.help "replication-factor"
                      )

-------------------------------------------------------------------------------

-- TODO:
-- SubscriptionWatchOnDifferentNode is not handled for delete command
data SubscriptionCommand
  = SubscriptionCmdList
<<<<<<< HEAD
  | SubscriptionCmdDelete Text
  | SubscriptionCmdCreate API.Subscription
=======
  | SubscriptionCmdDelete API.Subscription
>>>>>>> 57debc1f
  deriving (Show)

subscriptionCmdParser :: O.Parser SubscriptionCommand
subscriptionCmdParser = O.subparser
  ( O.command "list" (O.info (pure SubscriptionCmdList) (O.progDesc "Get all subscriptions"))
<<<<<<< HEAD
 <> O.command "create" (O.info (SubscriptionCmdCreate <$> subscriptionParser)
                               (O.progDesc "delete a stream (Warning: incomplete implementation)"))
 <> O.command "delete" (O.info (SubscriptionCmdDelete <$> subDelReqParser)
                               (O.progDesc "delete a stream (Warning: incomplete implementation)"))
=======
 <> O.command "delete" (O.info (SubscriptionCmdDelete <$> subscriptionParser)
                               (O.progDesc "delte a stream (Warning: incomplete implementation)")
                       )
>>>>>>> 57debc1f
  )

subscriptionParser :: O.Parser API.Subscription
subscriptionParser = API.Subscription
  <$> O.option O.auto ( O.long "id" <> O.metavar "SubID" <> O.help "subscription id" )
  <*> O.option O.auto ( O.long "stream" <> O.metavar "StreamName" <> O.help "the stream associated with the subscription" )
  <*> pure 60

subscriptionParser :: O.Parser API.Subscription
subscriptionParser = API.Subscription
  <$> O.strOption ( O.long "id" <> O.metavar "SubID"
                  <> O.help "subscription id" )
  <*> O.strOption ( O.long "stream" <> O.metavar "StreamName"
                  <> O.help "the stream associated with the subscription" )
  <*> O.option O.auto ( O.long "timeout" <> O.metavar "INT" <> O.value 60
                     <> O.help "subscription timeout in seconds")

-------------------------------------------------------------------------------

data ViewCommand
  = ViewCmdList
  deriving (Show)

viewCmdParser :: O.Parser ViewCommand
viewCmdParser = O.subparser
  ( O.command "list" (O.info (pure ViewCmdList) (O.progDesc "Get all views"))
  )

-------------------------------------------------------------------------------

data StatsCommand = StatsCommand
  { statsType      :: CBytes
  , statsIntervals :: [U.Interval]
  } deriving (Show)

statsCmdParser :: O.Parser StatsCommand
statsCmdParser = StatsCommand
  <$> O.strArgument ( O.metavar "STATS"
                   <> O.help "the operations to be collected, e.g. appends,reads"
                    )
  <*> O.many ( O.option ( O.eitherReader U.parserInterval)
                        ( O.long "intervals" <> O.short 'i'
                       <> O.help "the list of intervals to be collected" )
             )

-------------------------------------------------------------------------------

data CommandResponseType
  = CommandResponseTypeTable
  | CommandResponseTypePlain
  deriving (Show, Generic)

instance ToJSON CommandResponseType where
  toJSON     = Aeson.genericToJSON $ U.toQuietSnakeAesonOpt' "CommandResponseType"
  toEncoding = Aeson.genericToEncoding $ U.toQuietSnakeAesonOpt' "CommandResponseType"

instance FromJSON CommandResponseType where
  parseJSON = Aeson.genericParseJSON $ U.toQuietSnakeAesonOpt' "CommandResponseType"

data AdminCommandResponse a = AdminCommandResponse
  { acrType    :: CommandResponseType
  , acrContent :: a
  } deriving (Show, Generic)

instance ToJSON a => ToJSON (AdminCommandResponse a) where
  toJSON     = Aeson.genericToJSON $ U.toQuietSnakeAesonOpt "acr"
  toEncoding = Aeson.genericToEncoding $ U.toQuietSnakeAesonOpt "acr"

instance FromJSON a => FromJSON (AdminCommandResponse a) where
  parseJSON = Aeson.genericParseJSON $ U.toQuietSnakeAesonOpt "acr"

-------------------------------------------------------------------------------
-- Helpers<|MERGE_RESOLUTION|>--- conflicted
+++ resolved
@@ -134,41 +134,26 @@
 -- SubscriptionWatchOnDifferentNode is not handled for delete command
 data SubscriptionCommand
   = SubscriptionCmdList
-<<<<<<< HEAD
-  | SubscriptionCmdDelete Text
   | SubscriptionCmdCreate API.Subscription
-=======
   | SubscriptionCmdDelete API.Subscription
->>>>>>> 57debc1f
   deriving (Show)
 
 subscriptionCmdParser :: O.Parser SubscriptionCommand
 subscriptionCmdParser = O.subparser
-  ( O.command "list" (O.info (pure SubscriptionCmdList) (O.progDesc "Get all subscriptions"))
-<<<<<<< HEAD
+  ( O.command "list" (O.info (pure SubscriptionCmdList) (O.progDesc "get all subscriptions"))
  <> O.command "create" (O.info (SubscriptionCmdCreate <$> subscriptionParser)
-                               (O.progDesc "delete a stream (Warning: incomplete implementation)"))
- <> O.command "delete" (O.info (SubscriptionCmdDelete <$> subDelReqParser)
-                               (O.progDesc "delete a stream (Warning: incomplete implementation)"))
-=======
+                               (O.progDesc "create a subscription"))
  <> O.command "delete" (O.info (SubscriptionCmdDelete <$> subscriptionParser)
-                               (O.progDesc "delte a stream (Warning: incomplete implementation)")
+                               (O.progDesc "delte a subscription (Warning: incomplete implementation)")
                        )
->>>>>>> 57debc1f
-  )
-
-subscriptionParser :: O.Parser API.Subscription
-subscriptionParser = API.Subscription
-  <$> O.option O.auto ( O.long "id" <> O.metavar "SubID" <> O.help "subscription id" )
-  <*> O.option O.auto ( O.long "stream" <> O.metavar "StreamName" <> O.help "the stream associated with the subscription" )
-  <*> pure 60
+  )
 
 subscriptionParser :: O.Parser API.Subscription
 subscriptionParser = API.Subscription
   <$> O.strOption ( O.long "id" <> O.metavar "SubID"
-                  <> O.help "subscription id" )
+                 <> O.help "subscription id" )
   <*> O.strOption ( O.long "stream" <> O.metavar "StreamName"
-                  <> O.help "the stream associated with the subscription" )
+                 <> O.help "the stream associated with the subscription" )
   <*> O.option O.auto ( O.long "timeout" <> O.metavar "INT" <> O.value 60
                      <> O.help "subscription timeout in seconds")
 
