--- conflicted
+++ resolved
@@ -578,11 +578,7 @@
   withForeignPtr group $ CBytes.fromCString <=< c_ld_loggroup_get_fully_qualified_name
 {-# INLINE logGroupGetFullName #-}
 
-<<<<<<< HEAD
--- Note that this pointer only valid if LogGroup is valid.
-=======
--- Note that this pointer **may** only valiad if LogGroup is valiad.
->>>>>>> 28656f4e
+-- Note that this pointer **may** only valid if LogGroup is valid.
 logGroupGetAttrs :: LDLogGroup -> IO (Ptr LogDeviceLogAttributes)
 logGroupGetAttrs group = withForeignPtr group c_ld_loggroup_get_attrs
 {-# INLINE logGroupGetAttrs #-}
