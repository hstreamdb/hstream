--- conflicted
+++ resolved
@@ -28,14 +28,8 @@
 
 lookupNode :: LoadBalanceHashRing -> Text -> Maybe Text -> IO A.ServerNode
 lookupNode loadBalanceHashRing key advertisedListenersKey = do
-<<<<<<< HEAD
-  (_, hashRing) <- readTVarIO loadBalanceHashRing
+  (_, hashRing) <- atomically (readLoadBalanceHashRing loadBalanceHashRing)
   getResNode hashRing key advertisedListenersKey
-=======
-  (_, hashRing) <- atomically (readLoadBalanceHashRing loadBalanceHashRing)
-  theNode <- getResNode hashRing key advertisedListenersKey
-  return theNode
->>>>>>> b1820d84
 
 lookupNodePersist
   :: M.MetaHandle
