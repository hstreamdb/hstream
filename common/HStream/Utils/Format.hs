--- conflicted
+++ resolved
@@ -14,11 +14,8 @@
 import qualified Data.Aeson.Text                  as A
 import qualified Data.ByteString.Char8            as BS
 import           Data.Default                     (def)
-<<<<<<< HEAD
 import qualified Data.HashMap.Strict              as HM
-=======
 import qualified Data.List                        as L
->>>>>>> 8a1674d9
 import qualified Data.Map.Strict                  as M
 import qualified Data.Text                        as T
 import qualified Data.Text.Lazy                   as TL
@@ -35,13 +32,9 @@
                                                    iso8061DateFormat)
 
 import qualified HStream.Server.HStreamApi        as API
-<<<<<<< HEAD
 import           HStream.Utils.Converter          (structToJsonObject,
                                                    valueToJsonValue)
-=======
-import           HStream.Utils.Converter          (valueToJsonValue)
 import           HStream.Utils.RPC                (showNodeStatus)
->>>>>>> 8a1674d9
 
 --------------------------------------------------------------------------------
 
