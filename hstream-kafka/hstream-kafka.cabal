--- conflicted
+++ resolved
@@ -129,11 +129,8 @@
     HStream.Kafka.Server.Handler.Offset
     HStream.Kafka.Server.Handler.Produce
     HStream.Kafka.Server.Handler.Topic
-<<<<<<< HEAD
     HStream.Kafka.Server.Handler.Offset
     HStream.Kafka.Server.Handler.Group
-=======
->>>>>>> 3f507cc5
 
   hs-source-dirs:     .
   build-depends:
