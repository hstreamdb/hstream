module HStream.Kafka.Server.Types
  ( ServerContext (..)
  , initServerContext
  ) where

import           Data.Text                            (Text)
import           Data.Word

import           HStream.Common.Server.HashRing       (LoadBalanceHashRing,
                                                       initializeHashRing)
import           HStream.Gossip.Types                 (GossipContext)
import           HStream.Kafka.Common.OffsetManager   (OffsetManager,
                                                       newOffsetManager)
import           HStream.Kafka.Group.GroupCoordinator (GroupCoordinator,
                                                       mkGroupCoordinator)
import           HStream.Kafka.Server.Config          (ServerOpts (..))
import           HStream.MetaStore.Types              (MetaHandle)
import           HStream.Stats                        (newServerStatsHolder)
import qualified HStream.Stats                        as Stats
import qualified HStream.Store                        as S

data ServerContext = ServerContext
  { serverID                 :: !Word32
  , serverOpts               :: !ServerOpts
  , scAdvertisedListenersKey :: !(Maybe Text)
  , scDefaultStreamRepFactor :: !Int
  , scMaxRecordSize          :: !Int
  , metaHandle               :: !MetaHandle
  , scStatsHolder            :: !Stats.StatsHolder
  , scLDClient               :: !S.LDClient
  , cmpStrategy              :: !S.Compression
  , loadBalanceHashRing      :: !LoadBalanceHashRing
  , gossipContext            :: !GossipContext
  , scOffsetManager          :: !OffsetManager
  , scGroupCoordinator       :: GroupCoordinator
}

initServerContext
  :: ServerOpts
  -> GossipContext
  -> MetaHandle
  -> IO ServerContext
initServerContext opts@ServerOpts{..} gossipContext mh = do
  ldclient <- S.newLDClient _ldConfigPath
  -- XXX: Should we add a server option to toggle Stats?
  statsHolder <- newServerStatsHolder
  epochHashRing <- initializeHashRing gossipContext
<<<<<<< HEAD
  offsetManager <- newOffsetManager ldclient 1000{- TODO: maxLogs -}
  scGroupCoordinator <- mkGroupCoordinator
=======
  offsetManager <- newOffsetManager ldclient
  groupMetadataManager <- newMVar HM.empty
>>>>>>> ea080c6a

  return
    ServerContext
      { serverID                 = _serverID
      , serverOpts               = opts
      , scAdvertisedListenersKey = Nothing
      , scDefaultStreamRepFactor = _topicRepFactor
      , scMaxRecordSize          = _maxRecordSize
      , metaHandle               = mh
      , scStatsHolder            = statsHolder
      , scLDClient               = ldclient
      , cmpStrategy              = _compression
      , loadBalanceHashRing      = epochHashRing
      , gossipContext            = gossipContext
      , scOffsetManager          = offsetManager
      , scGroupCoordinator = scGroupCoordinator
      }<|MERGE_RESOLUTION|>--- conflicted
+++ resolved
@@ -45,13 +45,8 @@
   -- XXX: Should we add a server option to toggle Stats?
   statsHolder <- newServerStatsHolder
   epochHashRing <- initializeHashRing gossipContext
-<<<<<<< HEAD
-  offsetManager <- newOffsetManager ldclient 1000{- TODO: maxLogs -}
+  offsetManager <- newOffsetManager ldclient
   scGroupCoordinator <- mkGroupCoordinator
-=======
-  offsetManager <- newOffsetManager ldclient
-  groupMetadataManager <- newMVar HM.empty
->>>>>>> ea080c6a
 
   return
     ServerContext
@@ -67,5 +62,5 @@
       , loadBalanceHashRing      = epochHashRing
       , gossipContext            = gossipContext
       , scOffsetManager          = offsetManager
-      , scGroupCoordinator = scGroupCoordinator
+      , scGroupCoordinator       = scGroupCoordinator
       }