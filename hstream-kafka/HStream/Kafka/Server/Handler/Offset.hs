--- conflicted
+++ resolved
@@ -7,12 +7,12 @@
  )
 where
 
-<<<<<<< HEAD
 import           Data.Int                             (Int64)
 import           Data.Maybe                           (fromMaybe)
 import           Data.Text                            (Text)
 import           Data.Vector                          (Vector)
 import qualified Data.Vector                          as V
+
 import           HStream.Kafka.Common.OffsetManager   (getLatestOffset,
                                                        getOffsetByTimestamp,
                                                        getOldestOffset)
@@ -22,26 +22,6 @@
 import qualified Kafka.Protocol                       as K
 import qualified Kafka.Protocol.Error                 as K
 import qualified Kafka.Protocol.Service               as K
-=======
-import           Control.Concurrent                       (withMVar)
-import qualified Data.HashMap.Strict                      as HM
-import           Data.Int                                 (Int64)
-import           Data.Maybe                               (fromMaybe)
-import           Data.Text                                (Text)
-import           Data.Vector                              (Vector)
-import qualified Data.Vector                              as V
-
-import           HStream.Kafka.Common.OffsetManager       (getLatestOffset,
-                                                           getOffsetByTimestamp,
-                                                           getOldestOffset)
-import           HStream.Kafka.Group.GroupMetadataManager (fetchOffsets,
-                                                           storeOffsets)
-import           HStream.Kafka.Server.Types               (ServerContext (..))
-import qualified HStream.Store                            as S
-import qualified Kafka.Protocol                           as K
-import qualified Kafka.Protocol.Error                     as K
-import qualified Kafka.Protocol.Service                   as K
->>>>>>> ea080c6a
 
 --------------------
 -- 2: ListOffsets
