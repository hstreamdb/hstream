--- conflicted
+++ resolved
@@ -7,8 +7,8 @@
  )
 where
 
-<<<<<<< HEAD
 import           Data.Int                             (Int64)
+import           Data.Maybe                           (fromMaybe)
 import           Data.Text                            (Text)
 import           Data.Vector                          (Vector)
 import qualified Data.Vector                          as V
@@ -21,25 +21,6 @@
 import qualified Kafka.Protocol                       as K
 import qualified Kafka.Protocol.Error                 as K
 import qualified Kafka.Protocol.Service               as K
-=======
-import           Control.Concurrent                       (withMVar)
-import qualified Data.HashMap.Strict                      as HM
-import           Data.Int                                 (Int64)
-import           Data.Maybe                               (fromMaybe)
-import           Data.Text                                (Text)
-import           Data.Vector                              (Vector)
-import qualified Data.Vector                              as V
-import           HStream.Kafka.Common.OffsetManager       (getLatestOffset,
-                                                           getOffsetByTimestamp,
-                                                           getOldestOffset)
-import           HStream.Kafka.Group.GroupMetadataManager (fetchOffsets,
-                                                           storeOffsets)
-import           HStream.Kafka.Server.Types               (ServerContext (..))
-import qualified HStream.Store                            as S
-import qualified Kafka.Protocol                           as K
-import qualified Kafka.Protocol.Error                     as K
-import qualified Kafka.Protocol.Service                   as K
->>>>>>> e2354ce7
 
 --------------------
 -- 2: ListOffsets
@@ -70,12 +51,7 @@
     let partition = orderedParts V.! (fromIntegral partitionIndex)
     offset <- getOffset (snd partition) timestamp
     return $ K.ListOffsetsPartitionResponseV0
-<<<<<<< HEAD
-              { oldStyleOffsets = K.KaArray {unKaArray = Just $ maybe V.empty V.singleton offset}
-              -- { oldStyleOffsets = K.KaArray {unKaArray = V.singleton <$> offset}
-=======
               { oldStyleOffsets = K.KaArray $ Just $ V.singleton offset
->>>>>>> e2354ce7
               , partitionIndex = partitionIndex
               , errorCode = K.NONE
               }
