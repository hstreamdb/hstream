--- conflicted
+++ resolved
@@ -16,8 +16,8 @@
 import qualified Data.Text                        as T
 import           Data.Word                        (Word32, Word64)
 import           Network.GRPC.HighLevel           (StreamSend)
+import           Z.Data.CBytes                    (CBytes)
 import qualified Z.Data.CBytes                    as CB
-import           Z.Data.CBytes                    (CBytes)
 import           Z.IO.Network                     (PortNumber)
 import           ZooKeeper.Types                  (ZHandle)
 
@@ -166,98 +166,11 @@
 printAckedRanges :: Map.Map ShardRecordId ShardRecordIdRange -> String
 printAckedRanges mp = show (Map.elems mp)
 
-<<<<<<< HEAD
 type ConsumerName = T.Text
-
--- data SubscribeRuntimeInfo = SubscribeRuntimeInfo {
---     sriStreamName        :: T.Text
---   , sriLogId             :: HS.C_LogID
---   , sriAckTimeoutSeconds :: Int32
---   , sriLdCkpReader       :: HS.LDSyncCkpReader
---   , sriLdReader          :: Maybe HS.LDReader
---   , sriWindowLowerBound  :: RecordId
---   , sriWindowUpperBound  :: RecordId
---   , sriAckedRanges       :: Map.Map RecordId RecordIdRange
---   , sriBatchNumMap       :: Map.Map Word64 Word32
---   , sriStreamSends       :: HM.HashMap ConsumerName (StreamSend StreamingFetchResponse)
---   , sriValid             :: Bool
---   , sriSignals           :: V.Vector (MVar ())
--- }
-
-data SubscribeRuntimeInfo = SubscribeRuntimeInfo {
-    sriSubscriptionId :: SubscriptionId
-  , sriStreamName :: T.Text
-  , sriWatchContext :: MVar WatchContext
-  , sriShardRuntimeInfo :: MVar (HM.HashMap OrderingKey (MVar ShardSubscribeRuntimeInfo))
-}
-
-data WatchContext = WatchContext {
-    wcWaitingConsumers :: [ConsumerWatch]
-  , wcWorkingConsumers :: Set.Set ConsumerWorkload
-  , wcWatchStopSignals :: HM.HashMap ConsumerName (MVar ())
-}
-
-addNewConsumerToCtx :: WatchContext -> ConsumerName -> StreamSend WatchSubscriptionResponse -> IO(WatchContext, MVar ())
-addNewConsumerToCtx ctx@WatchContext{..} name streamSend = do
-  stopSignal <- newEmptyMVar
-  let signals = HM.insert name stopSignal wcWatchStopSignals
-  let consumerWatch = mkConsumerWatch name streamSend
-  let newCtx = ctx
-        { wcWaitingConsumers = wcWaitingConsumers ++ [consumerWatch]
-        , wcWatchStopSignals = signals
-        }
-  return (newCtx, stopSignal)
-
-removeConsumerFromCtx :: WatchContext -> ConsumerName -> IO WatchContext
-removeConsumerFromCtx ctx@WatchContext{..} name =
-  return ctx {wcWatchStopSignals = HM.delete name wcWatchStopSignals}
-
-data ConsumerWatch = ConsumerWatch {
-    cwConsumerName :: ConsumerName
-  , cwWatchStream  :: StreamSend WatchSubscriptionResponse
-}
-
-mkConsumerWatch :: ConsumerName -> StreamSend WatchSubscriptionResponse -> ConsumerWatch
-mkConsumerWatch = ConsumerWatch
-
-data ConsumerWorkload = ConsumerWorkload {
-    cwConsumerWatch :: ConsumerWatch
-  , cwShards        :: Set.Set OrderingKey
-}
-
-mkConsumerWorkload :: ConsumerWatch -> Set.Set OrderingKey -> ConsumerWorkload
-mkConsumerWorkload = ConsumerWorkload
-
-instance Eq ConsumerWorkload where
-  (==) w1 w2 = Set.size (cwShards w1) == Set.size (cwShards w2)
-instance Ord ConsumerWorkload where
-  (<=) w1 w2 = Set.size (cwShards w1) <= Set.size (cwShards w2)
-
-data ShardSubscribeRuntimeInfo = ShardSubscribeRuntimeInfo {
-    ssriStreamName        :: T.Text
-  , ssriLogId             :: HS.C_LogID
-  , ssriAckTimeoutSeconds :: Int32
-  , ssriLdCkpReader       :: HS.LDSyncCkpReader
-  , ssriLdReader          :: HS.LDReader
-  , ssriWindowLowerBound  :: RecordId
-  , ssriWindowUpperBound  :: RecordId
-  , ssriAckedRanges       :: Map.Map RecordId RecordIdRange
-  , ssriBatchNumMap       :: Map.Map Word64 Word32
-  , ssriConsumerName      :: ConsumerName
-  , ssriStreamSend        :: StreamSend StreamingFetchResponse
-  , ssriSendStatus        :: SendStatus
-}
-
-data SendStatus = SendStopping
-                | SendStopped
-                | SendRunning
 
 data TlsConfig
   = TlsConfig {
     keyPath  :: String
   , certPath :: String
   , caPath   :: Maybe String
-  } deriving (Show)
-=======
-type ConsumerName = T.Text
->>>>>>> 99f9de25
+  } deriving (Show)