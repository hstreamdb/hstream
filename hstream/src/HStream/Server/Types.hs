{-# OPTIONS_GHC -Wno-orphans #-}

module HStream.Server.Types where

import           Control.Concurrent               (MVar, ThreadId)
import           Control.Concurrent.STM
import qualified Data.HashMap.Strict              as HM
import           Data.Int                         (Int32, Int64)
import qualified Data.Map                         as Map
import qualified Data.Set                         as Set
import           Data.Text                        (Text)
import qualified Data.Text                        as T
import           Data.Word                        (Word32, Word64)
import           Network.GRPC.HighLevel           (StreamSend)
import qualified Proto3.Suite                     as PB
import qualified Z.Data.CBytes                    as CB
import           ZooKeeper.Types                  (ZHandle)

import qualified HStream.Admin.Store.API          as AA
import           HStream.Common.ConsistentHashing (HashRing)
<<<<<<< HEAD
import qualified HStream.IO.Worker                as IO
=======
import           HStream.Gossip.Types             (GossipContext)
>>>>>>> 88cfdd75
import           HStream.Server.HStreamApi        (NodeState,
                                                   StreamingFetchResponse)
import qualified HStream.Stats                    as Stats
import qualified HStream.Store                    as HS

protocolVersion :: Text
protocolVersion = "0.1.0"

serverVersion :: Text
serverVersion = "0.8.0"

type Timestamp = Int64
type ServerID = Word32
type ServerState = PB.Enumerated NodeState

data ServerContext = ServerContext
  { scLDClient               :: HS.LDClient
  , serverID                 :: Word32
  , scAdvertisedListenersKey :: Maybe Text
  , scDefaultStreamRepFactor :: Int
  , scMaxRecordSize          :: Int
  , zkHandle                 :: ZHandle
  , runningQueries           :: MVar (HM.HashMap CB.CBytes ThreadId)
  , runningConnectors        :: MVar (HM.HashMap CB.CBytes ThreadId)
  , scSubscribeContexts      :: TVar (HM.HashMap SubscriptionId SubscribeContextNewWrapper)
  , cmpStrategy              :: HS.Compression
  , headerConfig             :: AA.HeaderConfig AA.AdminAPI
  , scStatsHolder            :: Stats.StatsHolder
  , loadBalanceHashRing      :: TVar HashRing
  , scServerState            :: MVar ServerState
<<<<<<< HEAD
  , scIOWorker               :: IO.Worker
=======
  , gossipContext            :: GossipContext
>>>>>>> 88cfdd75
}

data SubscribeContextNewWrapper = SubscribeContextNewWrapper
  { scnwState   :: TVar SubscribeState,
    scnwContext :: TMVar SubscribeContext
  }

data SubscribeContextWrapper = SubscribeContextWrapper
  { scwState   :: TVar SubscribeState,
    scwContext :: SubscribeContext
  }

data SubscribeState
  = SubscribeStateNew
  | SubscribeStateRunning
  | SubscribeStateStopping
  | SubscribeStateStopped
  deriving (Eq, Show)

data SubscribeContext = SubscribeContext
  { subSubscriptionId    :: T.Text,
    subStreamName        :: T.Text,
    subAckTimeoutSeconds :: Int32,
    subMaxUnackedRecords :: Word32,
    subLdCkpReader       :: HS.LDSyncCkpReader,
    subLdReader          :: MVar HS.LDReader,
    subUnackedRecords    :: TVar Word32,
    subConsumerContexts  :: TVar (HM.HashMap ConsumerName ConsumerContext),
    subShardContexts     :: TVar (HM.HashMap HS.C_LogID SubscribeShardContext),
    subAssignment        :: Assignment,
    subCurrentTime ::  TVar Word64,
    subWaitingCheckedRecordIds :: TVar [CheckedRecordIds],
    subWaitingCheckedRecordIdsIndex :: TVar (Map.Map CheckedRecordIdsKey CheckedRecordIds)
  }

data CheckedRecordIds = CheckedRecordIds {
  crDeadline     :: Word64,
  crLogId        :: HS.C_LogID,
  crBatchId      :: Word64,
  crBatchIndexes :: TVar (Set.Set Word32)
}

data CheckedRecordIdsKey = CheckedRecordIdsKey {
  crkLogId   :: HS.C_LogID,
  crkBatchId :: Word64
} deriving (Eq, Ord)

data ConsumerContext = ConsumerContext
  { ccConsumerName :: ConsumerName,
    ccIsValid      :: TVar Bool,
    -- use MVar for streamSend because only on thread can use streamSend at the
    -- same time
    ccStreamSend   :: MVar (StreamSend StreamingFetchResponse)
  }

data SubscribeShardContext = SubscribeShardContext
  { sscAckWindow :: AckWindow,
    sscLogId     :: HS.C_LogID
  }

data AckWindow = AckWindow
  { awWindowLowerBound :: TVar ShardRecordId,
    awWindowUpperBound :: TVar ShardRecordId,
    awAckedRanges      :: TVar (Map.Map ShardRecordId ShardRecordIdRange),
    awBatchNumMap      :: TVar (Map.Map Word64 Word32)
  }

data Assignment = Assignment
  { totalShards :: TVar (Set.Set HS.C_LogID),
    unassignedShards :: TVar [HS.C_LogID],
    waitingReadShards :: TVar [HS.C_LogID],
    waitingReassignedShards :: TVar [HS.C_LogID],
    waitingConsumers :: TVar [ConsumerName],
    shard2Consumer :: TVar (HM.HashMap HS.C_LogID ConsumerName),
    consumer2Shards :: TVar (HM.HashMap ConsumerName (TVar (Set.Set HS.C_LogID))),
    consumerWorkloads :: TVar (Set.Set ConsumerWorkload)
  }

data ConsumerWorkload = ConsumerWorkload
  { cwConsumerName :: ConsumerName,
    cwShardCount   :: Int
  } deriving (Show)
instance Eq ConsumerWorkload where
  (==) w1 w2 = cwConsumerName w1 == cwConsumerName w2 && cwShardCount w1 == cwShardCount w2
instance Ord ConsumerWorkload where
  (<=) w1 w2 = (cwShardCount w1, cwConsumerName w1) <= (cwShardCount w2, cwConsumerName w2)

type SubscriptionId = T.Text
type OrderingKey = T.Text

data ShardRecordId = ShardRecordId {
  sriBatchId    :: Word64,
  sriBatchIndex :: Word32
} deriving (Eq, Ord, Show)

instance Bounded ShardRecordId where
  minBound = ShardRecordId minBound minBound
  maxBound = ShardRecordId maxBound maxBound

data ShardRecordIdRange = ShardRecordIdRange
  { startRecordId :: ShardRecordId,
    endRecordId   :: ShardRecordId
  } deriving (Eq, Show)

printAckedRanges :: Map.Map ShardRecordId ShardRecordIdRange -> String
printAckedRanges mp = show (Map.elems mp)

type ConsumerName = T.Text<|MERGE_RESOLUTION|>--- conflicted
+++ resolved
@@ -18,11 +18,8 @@
 
 import qualified HStream.Admin.Store.API          as AA
 import           HStream.Common.ConsistentHashing (HashRing)
-<<<<<<< HEAD
+import           HStream.Gossip.Types             (GossipContext)
 import qualified HStream.IO.Worker                as IO
-=======
-import           HStream.Gossip.Types             (GossipContext)
->>>>>>> 88cfdd75
 import           HStream.Server.HStreamApi        (NodeState,
                                                    StreamingFetchResponse)
 import qualified HStream.Stats                    as Stats
@@ -53,11 +50,8 @@
   , scStatsHolder            :: Stats.StatsHolder
   , loadBalanceHashRing      :: TVar HashRing
   , scServerState            :: MVar ServerState
-<<<<<<< HEAD
   , scIOWorker               :: IO.Worker
-=======
   , gossipContext            :: GossipContext
->>>>>>> 88cfdd75
 }
 
 data SubscribeContextNewWrapper = SubscribeContextNewWrapper
