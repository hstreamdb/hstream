{-# LANGUAGE DataKinds           #-}
{-# LANGUAGE GADTs               #-}
{-# LANGUAGE LambdaCase          #-}
{-# LANGUAGE OverloadedLists     #-}
{-# LANGUAGE OverloadedStrings   #-}
{-# LANGUAGE RecordWildCards     #-}
{-# LANGUAGE ScopedTypeVariables #-}

module HStream.Server.Handler.Common where

import           Control.Concurrent               (MVar, ThreadId, forkIO,
                                                   killThread, putMVar,
                                                   readMVar, swapMVar, takeMVar)
import           Control.Concurrent.STM           (STM, TVar, atomically,
                                                   modifyTVar', readTVar,
                                                   writeTVar)
import           Control.Exception                (Handler (Handler),
                                                   SomeException (..), catches,
                                                   displayException,
                                                   onException, throwIO, try)
import           Control.Exception.Base           (AsyncException (..))
import           Control.Monad                    (forever, void, when)
import qualified Data.ByteString.Char8            as C
import           Data.Foldable                    (foldrM)
import qualified Data.HashMap.Strict              as HM
import           Data.Int                         (Int64)
import           Data.List                        (find)
import qualified Data.Map.Strict                  as M
import qualified Data.Text                        as T
import qualified Data.Text.Lazy                   as TL
import           Database.ClickHouseDriver.Client (createClient)
import           Database.MySQL.Base              (ERRException)
import qualified Database.MySQL.Base              as MySQL
import           GHC.Conc                         (readTVarIO)
import           Network.GRPC.HighLevel.Generated
import           Network.GRPC.LowLevel.Op         (Op (OpRecvCloseOnServer),
                                                   OpRecvResult (OpRecvCloseOnServerResult),
                                                   runOps)
import qualified Z.Data.CBytes                    as CB
import           ZooKeeper.Types

import qualified Data.Aeson                       as Aeson
import           Data.IORef                       (IORef, atomicModifyIORef',
                                                   newIORef)
import           HStream.Connector.ClickHouse
import qualified HStream.Connector.HStore         as HCS
import           HStream.Connector.MySQL
import qualified HStream.Logger                   as Log
import           HStream.Processing.Connector
import           HStream.Processing.Processor     (TaskBuilder, getTaskName,
                                                   runTask)
import           HStream.Processing.Stream        (Materialized (..))
import           HStream.Processing.Type          (Offset (..), SinkRecord (..),
                                                   SourceRecord (..))
import           HStream.SQL.Codegen
import           HStream.Server.Exception
import           HStream.Server.HStreamApi        (Subscription)
import qualified HStream.Server.Persistence       as P
import qualified HStream.Store                    as HS
import qualified HStream.Store.Admin.API          as AA
import           HStream.ThirdParty.Protobuf      (Empty (Empty))
import           HStream.Utils                    (returnErrResp, returnResp,
                                                   textToCBytes)
import           System.IO.Unsafe                 (unsafePerformIO)

--------------------------------------------------------------------------------

groupbyStores :: IORef (HM.HashMap T.Text (Materialized Aeson.Object Aeson.Object SerMat))
groupbyStores = unsafePerformIO $ newIORef HM.empty
{-# NOINLINE groupbyStores #-}


checkpointRootPath :: CB.CBytes
checkpointRootPath = "/tmp/checkpoint"

type Timestamp = Int64


data ServerContext = ServerContext {
    scLDClient               :: HS.LDClient
  , scDefaultStreamRepFactor :: Int
  , zkHandle                 :: Maybe ZHandle
  , runningQueries           :: MVar (HM.HashMap CB.CBytes ThreadId)
  , runningConnectors        :: MVar (HM.HashMap CB.CBytes ThreadId)
  , subscriptions            :: TVar (HM.HashMap SubscriptionId Subscription)
  , subscribeRuntimeInfo     :: TVar (HM.HashMap SubscriptionId HS.LDSyncCkpReader)
  , cmpStrategy              :: HS.Compression
  , headerConfig             :: AA.HeaderConfig AA.AdminAPI
}

type SubscriptionId = TL.Text

--------------------------------------------------------------------------------

runTaskWrapper :: HS.StreamType -> HS.StreamType -> TaskBuilder -> HS.LDClient -> IO ()
runTaskWrapper sourceType sinkType taskBuilder ldclient = do
  -- create a new ckpReader from ldclient
  let readerName = textToCBytes (getTaskName taskBuilder)
  -- FIXME: We are not sure about the number of logs we are reading here, so currently the max number of log is set to 1000
  ldreader <- HS.newLDRsmCkpReader ldclient readerName HS.checkpointStoreLogID 5000 1000 Nothing 10
  -- create a new sourceConnector
  let sourceConnector = HCS.hstoreSourceConnector ldclient ldreader sourceType
  -- create a new sinkConnector
  let sinkConnector = HCS.hstoreSinkConnector ldclient sinkType
  -- RUN TASK
  runTask sourceConnector sinkConnector taskBuilder

runSinkConnector
  :: ServerContext
  -> CB.CBytes -- ^ Connector Id
  -> SourceConnectorWithoutCkp
  -> SinkConnector
  -> IO ThreadId
runSinkConnector ServerContext{..} cid src connector = do
    P.withMaybeZHandle zkHandle $ P.setConnectorStatus cid P.Running
    forkIO $ catches (forever action) cleanup
  where
    writeToConnector c SourceRecord{..} =
      writeRecord c $ SinkRecord srcStream srcKey srcValue srcTimestamp
    action = readRecordsWithoutCkp src >>= mapM_ (writeToConnector connector)
    cleanup =
      [ Handler (\(_ :: ERRException) -> do
                    Log.debug "Sink connector thread died due to SQL errors"
                    P.withMaybeZHandle zkHandle $ P.setConnectorStatus cid P.ConnectionAbort
                    void releasePid)
      , Handler (\(e :: AsyncException) -> do
                    Log.debug . Log.buildString $ "Sink connector thread killed because of " <> show e
                    P.withMaybeZHandle zkHandle $ P.setConnectorStatus cid P.Terminated
                    void releasePid)
      ]
    releasePid = do
      hmapC <- readMVar runningConnectors
      swapMVar runningConnectors $ HM.delete cid hmapC

handlePushQueryCanceled :: ServerCall () -> IO () -> IO ()
handlePushQueryCanceled ServerCall{..} handle = do
  x <- runOps unsafeSC callCQ [OpRecvCloseOnServer]
  case x of
    Left err   -> print err
    Right []   -> putStrLn "GRPCIOInternalUnexpectedRecv"
    Right [OpRecvCloseOnServerResult b]
      -> when b handle
    _ -> putStrLn "impossible happened"

eitherToResponse :: Either SomeException () -> a -> IO (ServerResponse 'Normal a)
eitherToResponse (Left err) _   =
  returnErrResp StatusInternal $ StatusDetails (C.pack . displayException $ err)
eitherToResponse (Right _) resp =
  returnResp resp

responseWithErrorMsgIfNothing :: Maybe a -> StatusCode -> StatusDetails -> IO (ServerResponse 'Normal a)
responseWithErrorMsgIfNothing (Just resp) _ _ = return $ ServerNormalResponse (Just resp) [] StatusOk ""
responseWithErrorMsgIfNothing Nothing errCode msg = return $ ServerNormalResponse Nothing [] errCode msg

--------------------------------------------------------------------------------
-- GRPC Handler Helper

handleCreateSinkConnector
  :: ServerContext
  -> CB.CBytes -- ^ Connector Name
  -> T.Text -- ^ Source Stream Name
  -> ConnectorConfig -> IO P.PersistentConnector
handleCreateSinkConnector serverCtx@ServerContext{..} cid sName cConfig = do
  onException action cleanup
  where
    cleanup = do
      Log.debug "Create sink connector failed"
      P.withMaybeZHandle zkHandle $ P.setConnectorStatus cid P.CreationAbort

    action = do
      P.withMaybeZHandle zkHandle $ P.setConnectorStatus cid P.Creating
      Log.debug "Start creating sink connector"
      ldreader <- HS.newLDReader scLDClient 1000 Nothing
      let src = HCS.hstoreSourceConnectorWithoutCkp scLDClient ldreader
      subscribeToStreamWithoutCkp src sName Latest

      connector <- case cConfig of
        ClickhouseConnector config  -> do
          Log.debug $ "Connecting to clickhouse with " <> Log.buildString (show config)
          clickHouseSinkConnector  <$> createClient config
        MySqlConnector table config -> do
          Log.debug $ "Connecting to mysql with " <> Log.buildString (show config)
          mysqlSinkConnector table <$> MySQL.connect config
      P.withMaybeZHandle zkHandle $ P.setConnectorStatus cid P.Created
      Log.debug . Log.buildString . CB.unpack $ cid <> "Connected"

      tid <- runSinkConnector serverCtx cid src connector
      Log.debug . Log.buildString $ "Sink connector started running on thread#" <> show tid

      takeMVar runningConnectors >>= putMVar runningConnectors . HM.insert cid tid
      P.withMaybeZHandle zkHandle $ P.getConnector cid

-- TODO: return info in a more maintainable way
handleCreateAsSelect :: ServerContext
                     -> TaskBuilder
                     -> TL.Text
                     -> P.QueryType
                     -> HS.StreamType
                     -> IO (CB.CBytes, Int64)
handleCreateAsSelect ServerContext{..} taskBuilder commandQueryStmtText queryType sinkType = do
  (qid, timestamp) <- P.createInsertPersistentQuery
    (getTaskName taskBuilder) (TL.toStrict commandQueryStmtText) queryType zkHandle
  P.withMaybeZHandle zkHandle (P.setQueryStatus qid P.Running)
  tid <- forkIO $ catches (action qid) (cleanup qid)
  takeMVar runningQueries >>= putMVar runningQueries . HM.insert qid tid
  return (qid, timestamp)
  where
    action qid = do
      Log.debug . Log.buildString
        $ "CREATE AS SELECT: query " <> show qid
       <> " has stared working on " <> show commandQueryStmtText
      runTaskWrapper HS.StreamTypeStream sinkType taskBuilder scLDClient
    cleanup qid =
      [ Handler (\(e :: AsyncException) -> do
                    Log.debug . Log.buildString
                       $ "CREATE AS SELECT: query " <> show qid
                      <> " is killed because of " <> show e
                    P.withMaybeZHandle zkHandle $ P.setQueryStatus qid P.Terminated
                    void $ releasePid qid)
      , Handler (\(e :: SomeException) -> do
                    Log.debug . Log.buildString
                       $ "CREATE AS SELECT: query " <> show qid
                      <> " died because of " <> show e
                    P.withMaybeZHandle zkHandle $ P.setQueryStatus qid P.ConnectionAbort
                    void $ releasePid qid)
      ]
    releasePid qid = do
      hmapC <- readMVar runningQueries
      swapMVar runningQueries $ HM.delete qid hmapC


handleTerminateConnector :: ServerContext -> CB.CBytes -> IO ()
handleTerminateConnector ServerContext{..} cid = do
  hmapC <- readMVar runningConnectors
  case HM.lookup cid hmapC of
    Just tid -> do
      void $ killThread tid
      Log.debug . Log.buildString $ "TERMINATE: terminated connector: " <> show cid
    _        -> throwIO ConnectorNotExist

dropHelper :: ServerContext -> T.Text -> Bool -> Bool
  -> IO (ServerResponse 'Normal Empty)
dropHelper sc@ServerContext{..} name checkIfExist isView = do
  when isView $ atomicModifyIORef' groupbyStores (\hm -> (HM.delete name hm, ()))
  let sName = if isView then HCS.transToViewStreamName name else HCS.transToStreamName name
  streamExists <- HS.doesStreamExists scLDClient sName
  if streamExists
    then terminateQueryAndRemove sc (textToCBytes name)
      >> terminateRelatedQueries sc (textToCBytes name)
      >> HS.removeStream scLDClient sName
      >> returnResp Empty
    else if checkIfExist
           then returnResp Empty
           else do
           Log.warning $ "Drop: tried to remove a nonexistent object: "
             <> Log.buildString (T.unpack name)
           returnErrResp StatusInternal "Object does not exist"

--------------------------------------------------------------------------------
-- Query

terminateQueryAndRemove :: ServerContext -> CB.CBytes -> IO ()
terminateQueryAndRemove sc@ServerContext{..} objectId = do
  queries <- P.withMaybeZHandle zkHandle P.getQueries
  let queryExists = find (\query -> P.getQuerySink query == objectId) queries
  case queryExists of
    Just query -> do
      Log.debug . Log.buildString
         $ "TERMINATE: found query " <> show (P.queryType query)
        <> " with query id " <> show (P.queryId query)
        <> " writes to the stream being dropped " <> show objectId
      void $ handleQueryTerminate sc (OneQuery $ P.queryId query)
      P.withMaybeZHandle zkHandle (P.removeQuery' $ P.queryId query)
      Log.debug . Log.buildString
         $ "TERMINATE: query " <> show (P.queryType query)
        <> " has been removed"
    Nothing    -> do
      Log.debug . Log.buildString
        $ "TERMINATE: found no query writes to the stream being dropped " <> show objectId

terminateRelatedQueries :: ServerContext -> CB.CBytes -> IO ()
terminateRelatedQueries sc@ServerContext{..} name = do
  queries <- P.withMaybeZHandle zkHandle P.getQueries
  let getRelatedQueries = [P.queryId query | query <- queries, name `elem` P.getRelatedStreams query]
  Log.debug . Log.buildString
     $ "TERMINATE: the queries related to the terminating stream " <> show name
    <> ": " <> show getRelatedQueries
  mapM_ (handleQueryTerminate sc . OneQuery) getRelatedQueries

handleQueryTerminate :: ServerContext -> TerminationSelection -> IO [CB.CBytes]
handleQueryTerminate ServerContext{..} (OneQuery qid) = do
  hmapQ <- readMVar runningQueries
  case HM.lookup qid hmapQ of Just tid -> killThread tid; _ -> pure ()
  P.withMaybeZHandle zkHandle $ P.setQueryStatus qid P.Terminated
  void $ swapMVar runningQueries (HM.delete qid hmapQ)
  Log.debug . Log.buildString $ "TERMINATE: terminated query: " <> show qid
  return [qid]
handleQueryTerminate sc@ServerContext{..} AllQueries = do
  hmapQ <- readMVar runningQueries
  handleQueryTerminate sc (ManyQueries $ HM.keys hmapQ)
handleQueryTerminate ServerContext{..} (ManyQueries qids) = do
  hmapQ <- readMVar runningQueries
  qids' <- foldrM (action hmapQ) [] qids
  Log.debug . Log.buildString $ "TERMINATE: terminated queries: " <> show qids'
  return qids'
  where
    action hm x terminatedQids = do
      result <- try $ do
        case HM.lookup x hm of
          Just tid -> killThread tid
          _        -> pure ()
      case result of
<<<<<<< HEAD
        Left (_ ::SomeException) -> return (terminatedQids, hm)
        Right _                  -> return (x:terminatedQids, HM.delete x hm)
=======
        Left (e ::SomeException) -> do
          Log.warning . Log.buildString
            $ "TERMINATE: unable to terminate query: " <> show x
           <> "because of " <> show e
          return terminatedQids
        Right _                  -> return (x:terminatedQids)
>>>>>>> 3c79cc52
<|MERGE_RESOLUTION|>--- conflicted
+++ resolved
@@ -310,14 +310,9 @@
           Just tid -> killThread tid
           _        -> pure ()
       case result of
-<<<<<<< HEAD
-        Left (_ ::SomeException) -> return (terminatedQids, hm)
-        Right _                  -> return (x:terminatedQids, HM.delete x hm)
-=======
         Left (e ::SomeException) -> do
           Log.warning . Log.buildString
             $ "TERMINATE: unable to terminate query: " <> show x
            <> "because of " <> show e
           return terminatedQids
-        Right _                  -> return (x:terminatedQids)
->>>>>>> 3c79cc52
+        Right _                  -> return (x:terminatedQids)