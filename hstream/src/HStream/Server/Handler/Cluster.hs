{-# LANGUAGE BlockArguments      #-}
{-# LANGUAGE DataKinds           #-}
{-# LANGUAGE GADTs               #-}
{-# LANGUAGE ScopedTypeVariables #-}

module HStream.Server.Handler.Cluster
  ( describeClusterHandler
  , lookupStreamHandler
  , lookupSubscriptionHandler
<<<<<<< HEAD
  , lookupConnectorHandler
=======
  , lookupShardReaderHandler
>>>>>>> 9de7f4a7
  ) where

import           Network.GRPC.HighLevel.Generated

import qualified HStream.Server.Core.Cluster      as C
import           HStream.Server.Exception
import           HStream.Server.HStreamApi
import           HStream.Server.Types             (ServerContext (..))
import           HStream.ThirdParty.Protobuf      (Empty)
import           HStream.Utils                    (returnResp)

describeClusterHandler :: ServerContext
                       -> ServerRequest 'Normal Empty DescribeClusterResponse
                       -> IO (ServerResponse 'Normal DescribeClusterResponse)
describeClusterHandler sc (ServerNormalRequest _meta _) =
  defaultExceptionHandle $ returnResp =<< C.describeCluster sc

lookupStreamHandler :: ServerContext
                    -> ServerRequest 'Normal LookupStreamRequest LookupStreamResponse
                    -> IO (ServerResponse 'Normal LookupStreamResponse)
lookupStreamHandler sc (ServerNormalRequest _meta req) =
  defaultExceptionHandle $ returnResp =<< C.lookupStream sc req

lookupSubscriptionHandler
  :: ServerContext
  -> ServerRequest 'Normal LookupSubscriptionRequest LookupSubscriptionResponse
  -> IO (ServerResponse 'Normal LookupSubscriptionResponse)
lookupSubscriptionHandler sc (ServerNormalRequest _meta req) =
  defaultExceptionHandle $ returnResp =<< C.lookupSubscription sc req

<<<<<<< HEAD
lookupConnectorHandler
  :: ServerContext
  -> ServerRequest 'Normal LookupConnectorRequest LookupConnectorResponse
  -> IO (ServerResponse 'Normal LookupConnectorResponse)
lookupConnectorHandler sc (ServerNormalRequest _meta req) =
  defaultExceptionHandle $ returnResp =<< C.lookupConnector sc req
=======
lookupShardReaderHandler :: ServerContext
                    -> ServerRequest 'Normal LookupShardReaderRequest LookupShardReaderResponse
                    -> IO (ServerResponse 'Normal LookupShardReaderResponse)
lookupShardReaderHandler sc (ServerNormalRequest _meta req) =
  defaultExceptionHandle $ returnResp =<< C.lookupShardReader sc req
>>>>>>> 9de7f4a7
<|MERGE_RESOLUTION|>--- conflicted
+++ resolved
@@ -7,11 +7,8 @@
   ( describeClusterHandler
   , lookupStreamHandler
   , lookupSubscriptionHandler
-<<<<<<< HEAD
   , lookupConnectorHandler
-=======
   , lookupShardReaderHandler
->>>>>>> 9de7f4a7
   ) where
 
 import           Network.GRPC.HighLevel.Generated
@@ -42,17 +39,15 @@
 lookupSubscriptionHandler sc (ServerNormalRequest _meta req) =
   defaultExceptionHandle $ returnResp =<< C.lookupSubscription sc req
 
-<<<<<<< HEAD
 lookupConnectorHandler
   :: ServerContext
   -> ServerRequest 'Normal LookupConnectorRequest LookupConnectorResponse
   -> IO (ServerResponse 'Normal LookupConnectorResponse)
 lookupConnectorHandler sc (ServerNormalRequest _meta req) =
   defaultExceptionHandle $ returnResp =<< C.lookupConnector sc req
-=======
+
 lookupShardReaderHandler :: ServerContext
                     -> ServerRequest 'Normal LookupShardReaderRequest LookupShardReaderResponse
                     -> IO (ServerResponse 'Normal LookupShardReaderResponse)
 lookupShardReaderHandler sc (ServerNormalRequest _meta req) =
-  defaultExceptionHandle $ returnResp =<< C.lookupShardReader sc req
->>>>>>> 9de7f4a7
+  defaultExceptionHandle $ returnResp =<< C.lookupShardReader sc req