--- conflicted
+++ resolved
@@ -35,56 +35,12 @@
   :: ServerContext
   -> ServerRequest 'Normal LookupSubscriptionRequest LookupSubscriptionResponse
   -> IO (ServerResponse 'Normal LookupSubscriptionResponse)
-<<<<<<< HEAD
-lookupSubscriptionHandler ServerContext{..} (ServerNormalRequest _meta req@LookupSubscriptionRequest{
-  lookupSubscriptionRequestSubscriptionId = subId}) = defaultExceptionHandle $ do
-  Log.info $ "receive lookupSubscription request: " <> Log.buildString (show req)
-  hashRing <- readTVarIO loadBalanceHashRing
-  theNode <- getResNode hashRing subId scAdvertisedListenersKey
-  returnResp LookupSubscriptionResponse {
-    lookupSubscriptionResponseSubscriptionId = subId
-  , lookupSubscriptionResponseServerNode     = Just theNode
-  }
+lookupSubscriptionHandler sc (ServerNormalRequest _meta req) =
+  defaultExceptionHandle $ returnResp =<< C.lookupSubscription sc req
 
 lookupConnectorHandler
   :: ServerContext
   -> ServerRequest 'Normal LookupConnectorRequest LookupConnectorResponse
   -> IO (ServerResponse 'Normal LookupConnectorResponse)
-lookupConnectorHandler ServerContext{..} (ServerNormalRequest _meta req@LookupConnectorRequest{..}) = defaultExceptionHandle $ do
-  Log.info $ "receive lookupConnector request: " <> Log.buildString (show req)
-  hashRing <- readTVarIO loadBalanceHashRing
-  theNode <- getResNode hashRing lookupConnectorRequestName scAdvertisedListenersKey
-  returnResp LookupConnectorResponse {
-    lookupConnectorResponseName = lookupConnectorRequestName
-  , lookupConnectorResponseServerNode     = Just theNode
-  }
-
---------------------------------------------------------------------------------
--- Exception and Exception Handlers
-
-data DataInconsistency = DataInconsistency Text Text
-  deriving (Show)
-instance Exception DataInconsistency where
-  displayException (DataInconsistency streamName key) =
-    "Partition " <> show key <> " of stream " <> show streamName
-    <> " doesn't appear in store, but exists in zk."
-
-lookupStreamExceptionHandle :: ExceptionHandle (ServerResponse 'Normal a)
-lookupStreamExceptionHandle = mkExceptionHandle . setRespType mkServerErrResp $
-  dataInconsistencyHandler ++ defaultHandlers
-  where
-    dataInconsistencyHandler = [
-      Handler (\(err :: DataInconsistency) ->
-        return (StatusAborted, mkStatusDetails err))
-      ]
-
-getResNode :: HashRing -> Text -> Maybe Text -> IO ServerNode
-getResNode hashRing hashKey listenerKey = do
-  let serverNode = getAllocatedNode hashRing hashKey
-  theNodes <- fromInternalServerNodeWithKey listenerKey serverNode
-  if V.null theNodes then throwIO ObjectNotExist
-                     else pure $ V.head theNodes
-=======
-lookupSubscriptionHandler sc (ServerNormalRequest _meta req) =
-  defaultExceptionHandle $ returnResp =<< C.lookupSubscription sc req
->>>>>>> 8a1674d9
+lookupConnectorHandler sc (ServerNormalRequest _meta req) =
+  defaultExceptionHandle $ returnResp =<< C.lookupConnector sc req