--- conflicted
+++ resolved
@@ -507,7 +507,6 @@
               doAssign assignment consumer logId needStartReading
               return True
         else do
-<<<<<<< HEAD
           let waiter = head waiters
           doAssign assignment waiter logId needStartReading
           return True
@@ -547,26 +546,6 @@
     )
     True
     consumers
-=======
-          doAck ldclient shardInfoMVar streamingFetchRequestAckIds
-          handleAckStream shardInfoMVar ldclient streamRecv
-
-genRecordStream
-  :: ServerContext
-  -> MVar ShardSubscribeRuntimeInfo
-  -> IO ()
-genRecordStream ctx@ServerContext {..} shardInfoMVar = do
-  check
-
-  mRecords <- doRead
-  case mRecords of
-    Nothing -> genRecordStream ctx shardInfoMVar
-    Just records -> do
-      doSend records
-      let recordIds = V.map (fromJust . receivedRecordRecordId) records
-      registerResend recordIds
-      genRecordStream ctx shardInfoMVar
->>>>>>> bed67d14
   where
     tryAssignConsumer :: ConsumerName -> STM Bool
     tryAssignConsumer consumerName = do
@@ -754,4 +733,4 @@
                              | ConsumerInValidError
                              | SubscribeInValidError 
   deriving (Show)
-instance Exception SubscribeInnerError
+instance Exception SubscribeInnerError