{-# LANGUAGE BlockArguments      #-}
{-# LANGUAGE DataKinds           #-}
{-# LANGUAGE GADTs               #-}
{-# LANGUAGE LambdaCase          #-}
{-# LANGUAGE MultiWayIf          #-}
{-# LANGUAGE OverloadedLists     #-}
{-# LANGUAGE OverloadedStrings   #-}
{-# LANGUAGE RecordWildCards     #-}
{-# LANGUAGE ScopedTypeVariables #-}
{-# LANGUAGE TupleSections       #-}
{-# LANGUAGE TypeApplications    #-}

module HStream.Server.Handler.Subscription
  (
    createSubscriptionHandler,
    deleteSubscriptionHandler,
    listSubscriptionsHandler,
    checkSubscriptionExistHandler,
    streamingFetchHandler
  )
where

import           Control.Concurrent
import           Control.Concurrent.Async         (async, wait)
import           Control.Concurrent.STM
import           Control.Exception                (Exception, Handler (Handler),
                                                   catch, throwIO)
import           Control.Monad                    (foldM, foldM_, forM_,
                                                   forever, unless, when)
import qualified Data.ByteString                  as B
import           Data.Functor
import qualified Data.HashMap.Strict              as HM
import           Data.IORef                       (modifyIORef', newIORef,
                                                   readIORef, writeIORef)
import qualified Data.List                        as L
import qualified Data.Map.Strict                  as Map
import           Data.Maybe                       (fromJust, isNothing)
import qualified Data.Set                         as Set
import qualified Data.Text                        as T
import qualified Data.Vector                      as V
import           Data.Word                        (Word32, Word64)
import           Debug.Trace
import           Network.GRPC.HighLevel           (StreamRecv, StreamSend)
import           Network.GRPC.HighLevel.Generated
import           Z.Data.Vector                    (Bytes)
import           Z.IO.LowResTimer                 (registerLowResTimer)
import           ZooKeeper.Types                  (ZHandle)

import           Data.Text.Encoding               (encodeUtf8)
import           HStream.Common.ConsistentHashing (getAllocatedNodeId)
import           HStream.Connector.HStore         (transToStreamName)
import qualified HStream.Logger                   as Log
import qualified HStream.Server.Core.Subscription as Core
import           HStream.Server.Exception         (ExceptionHandle, Handlers,
                                                   StreamNotExist (..),
                                                   SubscriptionIdNotFound (..),
                                                   defaultHandlers,
                                                   mkExceptionHandle,
                                                   setRespType)
import           HStream.Server.Handler.Common    (bindSubToStreamPath,
                                                   getCommitRecordId,
                                                   getSuccessor,
                                                   insertAckedRecordId)
import           HStream.Server.HStreamApi
import           HStream.Server.Persistence       (ObjRepType (..))
import qualified HStream.Server.Persistence       as P
import           HStream.Server.Types
import qualified HStream.Store                    as S
import           HStream.ThirdParty.Protobuf      as PB
import           HStream.Utils                    (decodeBatch, mkServerErrResp,
                                                   returnResp, textToCBytes)

--------------------------------------------------------------------------------

createSubscriptionHandler
  :: ServerContext
  -> ServerRequest 'Normal Subscription Subscription
  -> IO (ServerResponse 'Normal Subscription)
createSubscriptionHandler ctx@ServerContext{..} (ServerNormalRequest _metadata sub@Subscription{..}) = subExceptionHandle $ do
  Log.debug $ "Receive createSubscription request: " <> Log.buildString' sub
  bindSubToStreamPath zkHandle streamName subName
  catch (Core.createSubscription ctx sub) $
    \(e :: StreamNotExist) -> Core.removeSubFromStreamPath zkHandle streamName subName >> throwIO e
  returnResp sub
  where
    streamName = textToCBytes subscriptionStreamName
    subName = textToCBytes subscriptionSubscriptionId
--------------------------------------------------------------------------------

deleteSubscriptionHandler
  :: ServerContext
  -> ServerRequest 'Normal DeleteSubscriptionRequest Empty
  -> IO (ServerResponse 'Normal Empty)
deleteSubscriptionHandler ctx@ServerContext{..} (ServerNormalRequest _metadata req@DeleteSubscriptionRequest
  { deleteSubscriptionRequestSubscriptionId = subId, deleteSubscriptionRequestForce = force}) = subExceptionHandle $ do
  Log.debug $ "Receive deleteSubscription request: " <> Log.buildString' req

  hr <- readMVar loadBalanceHashRing
  unless (getAllocatedNodeId hr subId == serverID) $
    throwIO SubscriptionOnDifferentNode

  subscription <- P.getObject @ZHandle @'SubRep subId zkHandle
  when (isNothing subscription) $ throwIO (SubscriptionIdNotFound subId)
  Core.deleteSubscription ctx (fromJust subscription) force
  Log.info " ----------- successfully deleted subscription  -----------"
  returnResp Empty
-- --------------------------------------------------------------------------------

checkSubscriptionExistHandler
  :: ServerContext
  -> ServerRequest 'Normal CheckSubscriptionExistRequest CheckSubscriptionExistResponse
  -> IO (ServerResponse 'Normal CheckSubscriptionExistResponse)
checkSubscriptionExistHandler ServerContext {..} (ServerNormalRequest _metadata req@CheckSubscriptionExistRequest {..}) = do
  Log.debug $ "Receive checkSubscriptionExistHandler request: " <> Log.buildString (show req)
  let sid = checkSubscriptionExistRequestSubscriptionId
  res <- P.checkIfExist @ZHandle @'SubRep sid zkHandle
  returnResp . CheckSubscriptionExistResponse $ res
-- --------------------------------------------------------------------------------

listSubscriptionsHandler
  :: ServerContext
  -> ServerRequest 'Normal ListSubscriptionsRequest ListSubscriptionsResponse
  -> IO (ServerResponse 'Normal ListSubscriptionsResponse)
listSubscriptionsHandler sc (ServerNormalRequest _metadata ListSubscriptionsRequest) = subExceptionHandle $ do
  Log.debug "Receive listSubscriptions request"
  res <- ListSubscriptionsResponse <$> Core.listSubscriptions sc
  Log.debug $ Log.buildString "Result of listSubscriptions: " <> Log.buildString (show res)
  returnResp res
-- --------------------------------------------------------------------------------

streamingFetchHandler
  :: ServerContext
  -> ServerRequest 'BiDiStreaming StreamingFetchRequest StreamingFetchResponse
  -> IO (ServerResponse 'BiDiStreaming StreamingFetchResponse)
streamingFetchHandler ctx bidiRequest = subStreamingExceptionHandle do
  Log.debug "recv server call: streamingFetch"
  streamingFetchInternal ctx bidiRequest
  return $ ServerBiDiResponse mempty StatusUnknown "should not reach here"

streamingFetchInternal
  :: ServerContext
  -> ServerRequest 'BiDiStreaming StreamingFetchRequest StreamingFetchResponse
  -> IO ()
streamingFetchInternal ctx (ServerBiDiRequest _ streamRecv streamSend) = do
  StreamingFetchRequest {..} <- firstRecv
  Log.debug "pass first recv"
  SubscribeContextWrapper {..} <- initSub ctx streamingFetchRequestSubscriptionId
  Log.debug "pass initSub"
  consumerCtx <- initConsumer scwContext streamingFetchRequestConsumerName streamSend
  Log.debug "pass initConsumer"
  async (recvAcks ctx scwState scwContext consumerCtx streamRecv) >>= wait
  Log.debug "pass recvAcks"
  where
    firstRecv :: IO StreamingFetchRequest
    firstRecv =
      streamRecv >>= \case
        Left _                -> throwIO GRPCStreamRecvError
        Right Nothing         -> throwIO GRPCStreamRecvCloseError
        Right (Just firstReq) -> return firstReq

initSub :: ServerContext -> SubscriptionId -> IO SubscribeContextWrapper
initSub serverCtx@ServerContext {..} subId = do
  (needInit, SubscribeContextNewWrapper {..}) <- atomically $ do
    subMap <- readTVar scSubscribeContexts
    case HM.lookup subId subMap of
      Nothing -> do
        wrapper <- SubscribeContextNewWrapper <$> newTVar SubscribeStateNew <*> newEmptyTMVar
        let newSubMap = HM.insert subId wrapper subMap
        writeTVar scSubscribeContexts newSubMap
        return (True, wrapper)
      Just wrapper@SubscribeContextNewWrapper {..} -> do
        readTVar scnwState >>= \case
          SubscribeStateNew     -> retry
          SubscribeStateRunning -> return (False, wrapper)
          _                     -> throwSTM SubscribeInValidError
  if needInit
    then do
      subCtx <- doSubInit serverCtx subId
      wrapper@SubscribeContextWrapper{..} <- atomically $ do
        putTMVar scnwContext subCtx
        writeTVar scnwState SubscribeStateRunning
        return SubscribeContextWrapper {scwState = scnwState, scwContext = subCtx}
      tid <- myThreadId
      let errHandler = \case
            Left e  -> throwTo tid e
            Right _ -> pure ()
      void $ forkFinally (sendRecords serverCtx scwState scwContext) errHandler
      return wrapper
    else do
      mctx <- atomically $ readTMVar scnwContext
      return $ SubscribeContextWrapper {scwState = scnwState, scwContext = mctx}

-- For each subscriptionId, create ldCkpReader and ldReader, then
-- add all shards of target stream to SubscribeContext
doSubInit :: ServerContext -> SubscriptionId -> IO SubscribeContext
doSubInit ctx@ServerContext{..} subId = do
  P.getObject subId zkHandle >>= \case
    Nothing -> do
      Log.fatal $ "unexpected error: subscription " <> Log.buildText subId <> " not exist."
      throwIO $ SubscriptionIdNotFound subId
    Just Subscription {..} -> do
      let readerName = textToCBytes subId
      -- Notice: doc this. shard count can not larger than this.
      let maxReadLogs = 1000
      -- see: https://logdevice.io/api/classfacebook_1_1logdevice_1_1_client.html#a797d6ebcb95ace4b95a198a293215103
      let ldReaderBufferSize = 10
      -- create a ldCkpReader for reading new records
      ldCkpReader <-
        S.newLDRsmCkpReader scLDClient readerName S.checkpointStoreLogID 5000 maxReadLogs (Just ldReaderBufferSize) 5
      S.ckpReaderSetTimeout ldCkpReader 10  -- 10 milliseconds
      -- create a ldReader for rereading unacked records
      ldReader <- newMVar =<< S.newLDReader scLDClient maxReadLogs (Just ldReaderBufferSize)
      Log.debug $ "created a ldReader for subscription {" <> Log.buildText subId <> "}"

      unackedRecords <- newTVarIO 0
      consumerContexts <- newTVarIO HM.empty
      shardContexts <- newTVarIO HM.empty
      assignment <- mkEmptyAssignment
      curTime <- newTVarIO 0
      checkList <- newTVarIO []
      checkListIndex <- newTVarIO Map.empty
      let emptySubCtx =
            SubscribeContext
              { subSubscriptionId = subId,
                subStreamName = subscriptionStreamName ,
                subAckTimeoutSeconds = subscriptionAckTimeoutSeconds,
                subMaxUnackedRecords = fromIntegral subscriptionMaxUnackedRecords,
                subLdCkpReader = ldCkpReader,
                subLdReader = ldReader,
                subUnackedRecords = unackedRecords,
                subConsumerContexts = consumerContexts,
                subShardContexts = shardContexts,
                subAssignment = assignment,
                subCurrentTime = curTime,
                subWaitingCheckedRecordIds = checkList,
                subWaitingCheckedRecordIdsIndex = checkListIndex
              }
      shards <- getShards ctx subscriptionStreamName
      Log.debug $ "get shards: " <> Log.buildString (show shards)
      addNewShardsToSubCtx emptySubCtx shards
      return emptySubCtx
  where
    mkEmptyAssignment :: IO Assignment
    mkEmptyAssignment = do
      total <- newTVarIO Set.empty
      unassign <- newTVarIO []
      waitingRead <- newTVarIO []
      waitingReassign <- newTVarIO []
      wc <- newTVarIO []
      s2c <- newTVarIO HM.empty
      c2s <- newTVarIO HM.empty
      cws <- newTVarIO Set.empty

      return
        Assignment
          { totalShards = total,
            unassignedShards = unassign,
            waitingReadShards = waitingRead,
            waitingReassignedShards = waitingReassign,
            waitingConsumers = wc,
            shard2Consumer = s2c,
            consumer2Shards = c2s,
            consumerWorkloads = cws
          }

-- get all partitions of the specified stream
getShards :: ServerContext -> T.Text -> IO [S.C_LogID]
getShards ServerContext{..} streamName = do
  let streamId = transToStreamName streamName
  res <- S.listStreamPartitions scLDClient streamId
  return $ Map.elems res

addNewShardsToSubCtx :: SubscribeContext -> [S.C_LogID] -> IO ()
addNewShardsToSubCtx SubscribeContext {subAssignment = Assignment{..}, ..} shards = atomically $ do
  oldTotal <- readTVar totalShards
  oldUnassign <- readTVar unassignedShards
  oldShardCtxs <- readTVar subShardContexts
  (newTotal, newUnassign, newShardCtxs)
    <- foldM addShards (oldTotal, oldUnassign, oldShardCtxs) shards
  writeTVar totalShards newTotal
  writeTVar unassignedShards newUnassign
  writeTVar subShardContexts newShardCtxs
  where
    addShards old@(total, unassign, ctx) logId
      | Set.member logId total = return old
      | otherwise = do
          lowerBound <- newTVar $ ShardRecordId S.LSN_MIN 0
          upperBound <- newTVar maxBound
          range <- newTVar Map.empty
          batchMp <- newTVar Map.empty
          let ackWindow = AckWindow
                { awWindowLowerBound = lowerBound,
                  awWindowUpperBound = upperBound,
                  awAckedRanges = range,
                  awBatchNumMap = batchMp
                }
              subShardCtx = SubscribeShardContext {sscAckWindow = ackWindow, sscLogId = logId}
          return (Set.insert logId total, unassign ++ [logId], HM.insert logId subShardCtx ctx)

-- Add consumer and sender to the waitlist and consumerCtx
initConsumer :: SubscribeContext -> ConsumerName -> StreamSend StreamingFetchResponse -> IO ConsumerContext
initConsumer SubscribeContext {subAssignment = Assignment{..}, ..} consumerName streamSend = do
  sender <- newMVar streamSend
  atomically $ do
    modifyTVar' waitingConsumers (\consumers -> consumers ++ [consumerName])

    isValid <- newTVar True
    let cc = ConsumerContext
              { ccConsumerName = consumerName,
                ccIsValid = isValid,
                ccStreamSend = sender
              }
    modifyTVar' subConsumerContexts (HM.insert consumerName cc)
    return cc

sendRecords :: ServerContext -> TVar SubscribeState -> SubscribeContext -> IO ()
sendRecords ctx subState subCtx@SubscribeContext {..} = do
  threadDelay 10000
  isFirstSendRef <- newIORef True
  loop isFirstSendRef
  where
<<<<<<< HEAD
    loop isFirstSendRef = do
      Log.debug "enter sendRecords loop"
=======
    loop = do
>>>>>>> 6875e9a7
      state <- readTVarIO subState
      if state == SubscribeStateRunning
        then do
          newShards <- getNewShards
          unless (L.null newShards) $ do
            addNewShardsToSubCtx subCtx newShards
            Log.info $ "add shards " <> Log.buildString (show newShards)
                    <> " to consumer " <> Log.buildText subSubscriptionId
          atomically $ do
            checkAvailable subShardContexts
            checkAvailable subConsumerContexts
          atomically $ do
            assignShards subAssignment
            assignWaitingConsumers subAssignment
          addRead subLdCkpReader subAssignment
          atomically checkUnackedRecords
          recordBatches <- readRecordBatches
          -- Log.debug $ "readBatches size " <> Log.buildInt (length recordBatches)
          let receivedRecordsVecs = fmap decodeRecordBatch recordBatches
          isFirstSend <- readIORef isFirstSendRef
          if isFirstSend
          then do
            writeIORef isFirstSendRef False
            void $ forkIO $ forever $ do
              threadDelay (100 * 1000)
              updateClockAndDoResend
          else pure ()
          successSendRecords <- sendReceivedRecordsVecs receivedRecordsVecs
          -- Log.debug "pass sendReceivedRecordsVecs"
          atomically $ addUnackedRecords subCtx successSendRecords
          loop isFirstSendRef
        else
          when (state == SubscribeStateStopping) $
            throwIO SubscribeInValidError

    updateClockAndDoResend :: IO ()
    updateClockAndDoResend = do
      doneList <- atomically $ do
        ct <- readTVar subCurrentTime
        let newTime = ct + 1
        checkList <- readTVar subWaitingCheckedRecordIds
        let (doneList, leftList) = span ( \CheckedRecordIds {..} -> crDeadline <= newTime) checkList
        writeTVar subCurrentTime newTime
        writeTVar subWaitingCheckedRecordIds leftList
        return doneList
      forM_ doneList (\r@CheckedRecordIds {..} -> buildShardRecordIds r >>= resendTimeoutRecords crLogId crBatchId )
      where
        buildShardRecordIds  CheckedRecordIds {..} = atomically $ do
          batchIndexes <- readTVar crBatchIndexes
          pure $ V.fromList $ fmap (\i -> ShardRecordId {sriBatchId = crBatchId, sriBatchIndex= i}) (Set.toList batchIndexes)


    checkAvailable :: TVar (HM.HashMap k v) -> STM()
    checkAvailable tv = readTVar tv >>= check . not . HM.null

    checkUnackedRecords :: STM ()
    checkUnackedRecords = do
      unackedRecords <- readTVar subUnackedRecords
      if unackedRecords >= subMaxUnackedRecords
      then do
        -- traceM $ "block on unackedrecords: " <> show unackedRecords
        retry
      else pure ()


    getNewShards :: IO [S.C_LogID]
    getNewShards = do
      shards <- getShards ctx subStreamName
      if L.null shards
        then return []
        else do
          atomically $ do
            let Assignment {..} = subAssignment
            shardSet <- readTVar totalShards
            foldM
              (\a b ->
                if Set.member b shardSet
                then return a
                else return $ a ++ [b]
              )
              []
              shards

    addRead :: S.LDSyncCkpReader -> Assignment -> IO ()
    addRead ldCkpReader Assignment {..} = do
      shards <- atomically $ swapTVar waitingReadShards []
      forM_ shards $ \shard -> do
        Log.debug $ "start reading " <> Log.buildString (show shard)
        S.startReadingFromCheckpointOrStart ldCkpReader shard (Just S.LSN_MIN) S.LSN_MAX

    readRecordBatches :: IO [S.DataRecord Bytes]
    readRecordBatches = do
      S.ckpReaderReadAllowGap subLdCkpReader 100 >>= \case
        Left gap@S.GapRecord {..} -> do
          Log.debug $ "reader meet gap: " <> Log.buildString (show gap)
          atomically $ do
            scs <- readTVar subShardContexts
            let SubscribeShardContext {sscAckWindow=AckWindow{..}} = scs HM.! gapLogID
            ranges <- readTVar awAckedRanges
            batchNumMap <- readTVar awBatchNumMap
            -- insert gap range to ackedRanges
            let gapLoRecordId = ShardRecordId gapLoLSN minBound
                gapHiRecordId = ShardRecordId gapHiLSN maxBound
                newRanges = Map.insert gapLoRecordId (ShardRecordIdRange gapLoRecordId gapHiRecordId) ranges
                -- also need to insert lo_lsn record and hi_lsn record to batchNumMap
                -- because we need to use these info in `tryUpdateWindowLowerBound` function later.
                groupNums = map (, 0) [gapLoLSN, gapHiLSN]
                newBatchNumMap = Map.union batchNumMap (Map.fromList groupNums)
            writeTVar awAckedRanges newRanges
            writeTVar awBatchNumMap newBatchNumMap
          return []
        Right dataRecords -> return dataRecords

    decodeRecordBatch :: S.DataRecord Bytes -> (S.C_LogID, Word64, V.Vector ShardRecordId, V.Vector ReceivedRecord)
    decodeRecordBatch dataRecord =
      let payload = S.recordPayload dataRecord
          logId = S.recordLogID dataRecord
          batchId = S.recordLSN dataRecord
          recordBatch = decodeBatch payload
          batch = hstreamRecordBatchBatch recordBatch
          (shardRecordIds, receivedRecords) = mkReceivedRecords logId batchId batch
      in
          (logId, batchId, shardRecordIds, receivedRecords)

    mkReceivedRecords :: S.C_LogID -> Word64 -> V.Vector B.ByteString -> (V.Vector ShardRecordId, V.Vector ReceivedRecord)
    mkReceivedRecords logId batchId records =
      let
          shardRecordIds = V.imap (\ i _ -> ShardRecordId batchId (fromIntegral i)) records
          receivedRecords = V.imap (\ i a -> ReceivedRecord (Just $ RecordId logId batchId (fromIntegral i)) a) records
      in  (shardRecordIds, receivedRecords)

    sendReceivedRecordsVecs :: [(S.C_LogID, Word64, V.Vector ShardRecordId, V.Vector ReceivedRecord)] -> IO Int
    sendReceivedRecordsVecs vecs = do
      (_, successRecords) <- foldM
        (
          \ (skipSet, successRecords) (logId, batchId, shardRecordIdVec, vec)->
            if Set.member logId skipSet
            then return (skipSet, successRecords)
            else do
              ok <- sendReceivedRecords logId batchId shardRecordIdVec vec False
              if ok
              then return (skipSet, successRecords + V.length vec)
              else return (Set.insert logId skipSet, successRecords)
        )
        (Set.empty, 0)
        vecs
      pure successRecords

    sendReceivedRecords :: S.C_LogID -> Word64 -> V.Vector ShardRecordId -> V.Vector ReceivedRecord -> Bool -> IO Bool
    sendReceivedRecords logId batchId shardRecordIds records isResent = do
      let Assignment {..} = subAssignment
      -- if current send is not a resent, insert record related info into AckWindow
      mres <- atomically $ do
        if not isResent
        then do
          scs <- readTVar subShardContexts
          let SubscribeShardContext {sscAckWindow = AckWindow{..}} = scs HM.! logId
          batchNumMap <- readTVar awBatchNumMap
          let newBatchNumMap = Map.insert batchId (fromIntegral $ V.length records) batchNumMap
          writeTVar awBatchNumMap newBatchNumMap
        else pure ()

        s2c <- readTVar shard2Consumer
        case HM.lookup logId s2c of
          Nothing -> return Nothing
          Just consumer -> do
            ccs <- readTVar subConsumerContexts
            case HM.lookup consumer ccs of
              Nothing -> return Nothing
              Just ConsumerContext {..} -> do
                iv <- readTVar ccIsValid
                if iv
                then return $ Just (ccConsumerName, ccStreamSend)
                else return Nothing
      case mres of
        Nothing -> do
          unless isResent $
            resetReadingOffset logId batchId
          return False
        Just (consumerName, streamSend) ->
          withMVar streamSend (\ss -> ss (StreamingFetchResponse records)) >>= \case
            Left err -> do
              Log.fatal $ "sendReceivedRecords failed: logId=" <> Log.buildInt logId <> ", batchId=" <> Log.buildInt batchId
                       <> ", num of records=" <> Log.buildInt (V.length shardRecordIds) <> "\n"
                       <> "will remove the consumer " <> Log.buildText consumerName <> ": " <> Log.buildString (show err)
              atomically $ invalidConsumer subCtx consumerName
              unless isResent $ do
                resetReadingOffset logId batchId
              return False
            Right _ -> do
              Log.debug $ "send records from " <> Log.buildInt logId <> " to consumer " <> Log.buildText consumerName
                       <> ", batchId=" <> Log.buildInt batchId <> ", num of records=" <> Log.buildInt (V.length shardRecordIds)
              registerResend logId batchId shardRecordIds
              return True

    registerResend logId batchId recordIds = atomically $ do
      batchIndexes <- newTVar $ Set.fromList $ fmap sriBatchIndex (V.toList recordIds)
      currentTime <- readTVar subCurrentTime
      checkList <- readTVar subWaitingCheckedRecordIds
      checkListIndex <- readTVar subWaitingCheckedRecordIdsIndex
      let checkedRecordIds = CheckedRecordIds {
                              crDeadline =  currentTime + fromIntegral (subAckTimeoutSeconds * 10),
                              crLogId = logId,
                              crBatchId = batchId,
                              crBatchIndexes = batchIndexes
                            }
      let checkedRecordIdsKey = CheckedRecordIdsKey {
                              crkLogId = logId,
                              crkBatchId = batchId
                            }
      let newCheckList = checkList ++ [checkedRecordIds]
      let newCheckListIndex = Map.insert checkedRecordIdsKey checkedRecordIds checkListIndex
      writeTVar subWaitingCheckedRecordIds newCheckList
      writeTVar subWaitingCheckedRecordIdsIndex newCheckListIndex

    resendTimeoutRecords logId batchId recordIds = do
      resendRecordIds <- atomically $ do
        scs <- readTVar subShardContexts
        let SubscribeShardContext {sscAckWindow=AckWindow{..}} = scs HM.! logId
        ranges <- readTVar awAckedRanges
        lb <- readTVar awWindowLowerBound
        let res = filterUnackedRecordIds recordIds ranges lb
        -- unless (V.null res) $ do
        --   traceM $ "There are " <> show (V.length res) <> " records need to resent"
        --         <> ", batchId=" <> show batchId
        --   traceM $ "windowLowerBound=" <> show lb
        --   traceM $ "ackedRanges=" <> show ranges
        --   mp <- readTVar awBatchNumMap
        --   traceM $ "batchNumMap=" <> show mp
        return res

      unless (V.null resendRecordIds) $ do
        Log.debug $ "There are " <> Log.buildInt (V.length resendRecordIds) <> " records need to resent"
                 <> ", batchId=" <> Log.buildInt batchId
        dataRecord <- withMVar subLdReader $ \reader -> do
          S.readerStartReading reader logId batchId batchId
          S.readerRead reader 1
        if length dataRecord /= 1
        then do
          -- TODO: handle error here
          Log.fatal . Log.buildString $ "read error"
        else do
          let (_, _, _, records) = decodeRecordBatch $ head dataRecord
              resendRecords =
                V.foldl'
                  (\a ShardRecordId {..} ->
                    V.snoc a (records V.! fromIntegral sriBatchIndex)
                  )
                  V.empty
                  resendRecordIds
          void $ sendReceivedRecords logId batchId resendRecordIds resendRecords True

    filterUnackedRecordIds recordIds ackedRanges windowLowerBound =
      flip V.filter recordIds $ \recordId ->
        (recordId >= windowLowerBound)
          && case Map.lookupLE recordId ackedRanges of
            Nothing                                    -> True
            Just (_, ShardRecordIdRange _ endRecordId) -> recordId > endRecordId

    resetReadingOffset :: S.C_LogID -> S.LSN -> IO ()
    resetReadingOffset logId startOffset = do
      S.ckpReaderStartReading subLdCkpReader logId startOffset S.LSN_MAX

assignShards :: Assignment -> STM ()
assignShards assignment@Assignment {..} = do
  unassign <- readTVar unassignedShards
  successCount <- tryAssignShards unassign True
  writeTVar unassignedShards (drop successCount unassign)

  reassign <- readTVar waitingReassignedShards
  reassignSuccessCount <- tryAssignShards reassign False
  writeTVar waitingReassignedShards (drop reassignSuccessCount reassign)
  where
    tryAssignShards :: [S.C_LogID] -> Bool -> STM Int
    tryAssignShards logs needStartReading = do
      (_, successCount) <- foldM
        ( \(goOn, n) shard ->
            if goOn
              then do
                ok <- tryAssignShard shard needStartReading
                if ok
                then return (True, n + 1)
                else return (False, n)
              else return (goOn, n)
        )
        (True, 0)
        logs
      return successCount

    tryAssignShard :: S.C_LogID -> Bool -> STM Bool
    tryAssignShard logId needStartReading = do
      waiters <- readTVar waitingConsumers
      if null waiters
        then do
          workSet <- readTVar consumerWorkloads
          if Set.null workSet
            then return False
            else do
              let consumer = cwConsumerName $ fromJust $ Set.lookupMin workSet
              doAssign assignment consumer logId needStartReading
              return True
        else do
          let waiter = head waiters
          doAssign assignment waiter logId needStartReading
          writeTVar waitingConsumers (tail waiters)
          return True

doAssign :: Assignment -> ConsumerName -> S.C_LogID -> Bool -> STM ()
doAssign Assignment {..} consumerName logId needStartReading = do
  when needStartReading $ do
    modifyTVar' waitingReadShards (\shards -> shards ++ [logId])

  modifyTVar' shard2Consumer (HM.insert logId consumerName)
  c2s <- readTVar consumer2Shards
  workSet <- readTVar consumerWorkloads
  case HM.lookup consumerName c2s of
    Nothing -> do
      set <- newTVar (Set.singleton logId)
      writeTVar consumer2Shards (HM.insert consumerName set c2s)
      writeTVar consumerWorkloads (Set.insert (ConsumerWorkload {cwConsumerName = consumerName, cwShardCount = 1}) workSet)
    Just ts -> do
      set <- readTVar ts
      writeTVar ts (Set.insert logId set)
      let old = ConsumerWorkload {cwConsumerName = consumerName, cwShardCount = Set.size set}
      let new = old {cwShardCount = Set.size set + 1}
      writeTVar consumerWorkloads (Set.insert new (Set.delete old workSet))

assignWaitingConsumers :: Assignment -> STM ()
assignWaitingConsumers assignment@Assignment {..} = do
  consumers <- readTVar waitingConsumers
  (_, successCount)<- foldM
    ( \(goOn, successCount) consumer ->
        if goOn
          then do
            success <- tryAssignConsumer consumer
            if success
            then return (True, successCount + 1)
            else return (False, successCount)
          else return (goOn, successCount)
    )
    (True, 0)
    consumers
  writeTVar waitingConsumers (L.drop successCount consumers)
  where
    tryAssignConsumer :: ConsumerName -> STM Bool
    tryAssignConsumer consumerName = do
      workloads <- readTVar consumerWorkloads
      case Set.lookupMax workloads of
        Nothing -> return False
        Just ConsumerWorkload {..} -> do
          if cwShardCount > 1
            then do
              res <- removeOneShardFromConsumer cwConsumerName
              case res of
                Nothing -> return False
                Just shard -> do
                  doAssign assignment consumerName shard False
                  return True
            else do
              return False

    removeOneShardFromConsumer :: ConsumerName -> STM (Maybe S.C_LogID)
    removeOneShardFromConsumer consumerName = do
      c2s <- readTVar consumer2Shards
      case HM.lookup consumerName c2s of
        Nothing -> pure Nothing
        Just shardsTVar -> do
          shards <- readTVar shardsTVar
          let (shard, newShards) = Set.deleteFindMax shards
          writeTVar shardsTVar newShards
          workloads <- readTVar consumerWorkloads
          let oldCount = Set.size shards
              target = ConsumerWorkload {cwConsumerName = consumerName, cwShardCount = oldCount}
              tempWorkloads = Set.delete target workloads
              newWorkloads = Set.insert target {cwShardCount = oldCount - 1} tempWorkloads
          writeTVar consumerWorkloads newWorkloads

          s2c <- readTVar shard2Consumer
          let newS2c = HM.delete shard s2c
          writeTVar shard2Consumer newS2c
          return $ Just shard

recvAcks
  :: ServerContext
  -> TVar SubscribeState
  -> SubscribeContext
  -> ConsumerContext
  -> StreamRecv StreamingFetchRequest
  -> IO ()
recvAcks ServerContext {..} subState subCtx ConsumerContext {..} streamRecv = loop
  where
    loop = do
      checkSubRunning
      Log.debug "Waiting for acks from client"
      streamRecv >>= \case
        Left (err :: grpcIOError) -> do
          Log.fatal . Log.buildString $ "streamRecv error: " <> show err
          -- invalid consumer
          atomically $ invalidConsumer subCtx ccConsumerName
          throwIO GRPCStreamRecvError
        Right Nothing -> do
          -- This means that the consumer finished sending acks actively.
          atomically $ invalidConsumer subCtx ccConsumerName
          throwIO GRPCStreamRecvCloseError
        Right (Just StreamingFetchRequest {..}) -> do
          unless (V.null streamingFetchRequestAckIds) $
            doAcks scLDClient subCtx streamingFetchRequestAckIds
          loop

    -- throw error when check can not pass
    checkSubRunning :: IO ()
    checkSubRunning = do
      state <- readTVarIO subState
      if state /= SubscribeStateRunning
      then do
        Log.warning "Invalid Subscrtipion: Subscription is not running"
        atomically $ invalidConsumer subCtx ccConsumerName
        throwIO SubscribeInValidError
      else do
        isValid <- readTVarIO ccIsValid
        if isValid
        then return ()
        else do
          atomically $ invalidConsumer subCtx ccConsumerName
          throwIO ConsumerInValidError

doAcks
  :: S.LDClient
  -> SubscribeContext
  -> V.Vector RecordId
  -> IO ()
doAcks ldclient subCtx@SubscribeContext{..} ackRecordIds = do
  atomically $ do
    addUnackedRecords subCtx (- V.length ackRecordIds)
    removeAckedRecordIdsFromCheckList ackRecordIds
  let group = HM.toList $ groupRecordIds ackRecordIds
  forM_ group (\(logId, recordIds) -> doAck ldclient subCtx logId recordIds)
  where
    groupRecordIds :: V.Vector RecordId -> HM.HashMap S.C_LogID (V.Vector RecordId)
    groupRecordIds recordIds =
      V.foldl'
        (
          \ g r@RecordId{..} ->
            if HM.member recordIdShardId g
            then
              let ov = g HM.! recordIdShardId
              in  HM.insert recordIdShardId (V.snoc ov r) g
            else
              HM.insert recordIdShardId (V.singleton r) g
        )
        HM.empty
        recordIds

    removeAckedRecordIdsFromCheckList :: V.Vector RecordId -> STM ()
    removeAckedRecordIdsFromCheckList recordIds = do
      checkList <- readTVar subWaitingCheckedRecordIds
      checkListIndex <- readTVar subWaitingCheckedRecordIdsIndex
      mapM_
        (
          \ RecordId {..}  -> do
            let k = CheckedRecordIdsKey {
                      crkLogId = recordIdShardId,
                      crkBatchId = recordIdBatchId
                    }
            let CheckedRecordIds {..}  = checkListIndex Map.! k
            batchIndexes <- readTVar crBatchIndexes
            let newBatchIndexes = Set.delete recordIdBatchIndex batchIndexes
            writeTVar crBatchIndexes newBatchIndexes
        )
        recordIds
      (newCheckList, newCheckListIndex) <- foldM
        ( \(r, i) l@CheckedRecordIds{..} -> do
            batchIndexes <- readTVar crBatchIndexes
            let k = CheckedRecordIdsKey {
                      crkLogId =  crLogId,
                      crkBatchId = crBatchId
                    }
            if Set.null batchIndexes
            then pure (r, Map.delete k i)
            else pure (r ++ [l], i)
        )
        ([], checkListIndex)
        checkList
      writeTVar subWaitingCheckedRecordIds newCheckList
      writeTVar subWaitingCheckedRecordIdsIndex newCheckListIndex



doAck
  :: S.LDClient
  -> SubscribeContext
  -> S.C_LogID
  -> V.Vector RecordId
  -> IO ()
doAck ldclient SubscribeContext {..} logId recordIds= do
  res <- atomically $ do
    scs <- readTVar subShardContexts
    let SubscribeShardContext {sscAckWindow = AckWindow{..}} = scs HM.! logId
    lb <- readTVar awWindowLowerBound
    ub <- readTVar awWindowUpperBound
    ars <- readTVar awAckedRanges
    bnm <- readTVar awBatchNumMap
    let shardRecordIds = recordIds2ShardRecordIds recordIds
    let newAckedRanges = V.foldl' (\a b -> insertAckedRecordId b lb a bnm) ars shardRecordIds
    let commitShardRecordId = getCommitRecordId newAckedRanges bnm
    case tryUpdateWindowLowerBound newAckedRanges lb bnm commitShardRecordId of
      Just (ranges, newLowerBound) -> do
        -- traceM $ "[stream " <> show logId <> "] update window lower bound, from {"
        --       <> show lb <> "} to {"
        --       <> show newLowerBound <> "}"
        let batchId = sriBatchId $ fromJust commitShardRecordId
        let newBatchNumMap = Map.dropWhileAntitone (<= batchId) bnm
        -- traceM $ "[stream " <> show logId <> "] has a new ckp " <> show batchId <> ", after commit, length of ackRanges is: "
        --       <> show (Map.size newAckedRanges) <> ", 10 smallest ackedRanges: " <> printAckedRanges (Map.take 10 newAckedRanges)
        -- traceM $ "[stream " <> show logId <> "] update batchNumMap, 10 smallest batchNumMap: " <> show (Map.take 10 newBatchNumMap)
        writeTVar awAckedRanges ranges
        writeTVar awWindowLowerBound newLowerBound
        writeTVar awBatchNumMap newBatchNumMap
        return (Just batchId)
      Nothing -> do
        writeTVar awAckedRanges newAckedRanges
        return Nothing
  case res of
    Just lsn -> do
        Log.info $ "[stream " <> Log.buildInt logId <> "] commit checkpoint = " <> Log.buildString (show lsn)
        S.writeCheckpoints subLdCkpReader (Map.singleton logId lsn)
    Nothing  -> return ()

invalidConsumer :: SubscribeContext -> ConsumerName -> STM ()
invalidConsumer SubscribeContext{subAssignment = Assignment{..}, ..} consumer = do
  ccs <- readTVar subConsumerContexts
  case HM.lookup consumer ccs of
    Nothing -> pure ()
    Just ConsumerContext {..} -> do
      consumerValid <- readTVar ccIsValid
      if consumerValid
      then do
        writeTVar ccIsValid False
        c2s <- readTVar consumer2Shards
        case HM.lookup consumer c2s of
          Nothing        -> pure ()
          Just worksTVar -> do
            works <- swapTVar worksTVar Set.empty
            let nc2s = HM.delete consumer c2s
            writeTVar consumer2Shards nc2s
            idleShards <- readTVar waitingReassignedShards
            shardMap <- readTVar shard2Consumer
            (shardsNeedAssign, newShardMap)
              <- foldM unbindShardWithConsumer (idleShards, shardMap) works
            writeTVar waitingReassignedShards shardsNeedAssign
            writeTVar shard2Consumer newShardMap
        let newConsumerCtx = HM.delete consumer ccs
        writeTVar subConsumerContexts newConsumerCtx
      else pure ()
  where
    unbindShardWithConsumer (shards, mp) logId = return (shards ++ [logId], HM.delete logId mp)

tryUpdateWindowLowerBound
  :: Map.Map ShardRecordId ShardRecordIdRange -- ^ ackedRanges
  -> ShardRecordId                       -- ^ lower bound record of current window
  -> Map.Map Word64 Word32          -- ^ batchNumMap
  -> Maybe ShardRecordId          -- ^ commitPoint
  -> Maybe (Map.Map ShardRecordId ShardRecordIdRange, ShardRecordId)
tryUpdateWindowLowerBound ackedRanges lowerBoundRecordId batchNumMap (Just commitPoint) =
  Map.lookupMin ackedRanges >>= \(_, ShardRecordIdRange minStartRecordId minEndRecordId) ->
    if | minStartRecordId == lowerBoundRecordId && (sriBatchId minEndRecordId) == (sriBatchId commitPoint) ->
            -- The current ackedRange [minStartRecordId, minEndRecordId] contains the complete batch record and can be committed directly,
            -- so remove the hole range [minStartRecordId, minEndRecordId], update windowLowerBound to successor of minEndRecordId
           Just (Map.delete minStartRecordId ackedRanges, getSuccessor minEndRecordId batchNumMap)
       | minStartRecordId == lowerBoundRecordId ->
           -- The ackedRange [minStartRecordId, commitPoint] contains the complete batch record and will be committed,
           -- update ackedRange to [successor of commitPoint, minEndRecordId]
           let newAckedRanges = Map.delete minStartRecordId ackedRanges
               startRecordId = getSuccessor commitPoint batchNumMap
               newAckedRanges' = Map.insert startRecordId (ShardRecordIdRange startRecordId minEndRecordId) newAckedRanges
            in Just(newAckedRanges', startRecordId)
       | otherwise -> Nothing
tryUpdateWindowLowerBound _ _ _ Nothing = Nothing

recordIds2ShardRecordIds :: V.Vector RecordId -> V.Vector ShardRecordId
recordIds2ShardRecordIds =
  V.map (\RecordId {..} -> ShardRecordId {sriBatchId = recordIdBatchId, sriBatchIndex = recordIdBatchIndex})

addUnackedRecords :: SubscribeContext -> Int -> STM ()
addUnackedRecords SubscribeContext {..} count = do
  -- traceM $ "addUnackedRecords: " <> show count
  unackedRecords <- readTVar subUnackedRecords
  writeTVar subUnackedRecords (unackedRecords + fromIntegral count)
--------------------------------------------------------------------------------
-- Exception and Exception Handlers
data SubscribeInnerError = GRPCStreamRecvError
                         | GRPCStreamRecvCloseError
                         | GRPCStreamSendError
                         | ConsumerInValidError
                         | SubscribeInValidError
  deriving (Show)
instance Exception SubscribeInnerError

newtype ConsumerExists = ConsumerExists T.Text
  deriving (Show)
instance Exception ConsumerExists

data SubscriptionOnDifferentNode = SubscriptionOnDifferentNode
  deriving (Show)
instance Exception SubscriptionOnDifferentNode

subscriptionExceptionHandler :: Handlers (StatusCode, StatusDetails)
subscriptionExceptionHandler = [
  Handler (\(err :: SubscriptionOnDifferentNode) -> do
    Log.warning $ Log.buildString' err
    return (StatusAborted, "Subscription is bound to a different node")),
  Handler (\(err :: Core.FoundActiveConsumers) -> do
    Log.warning $ Log.buildString' err
    return (StatusFailedPrecondition, "Subscription still has active consumers")),
  Handler(\(err@(ConsumerExists name) :: ConsumerExists) -> do
    Log.warning $ Log.buildString' err
    return (StatusInvalidArgument, StatusDetails ("Consumer " <> encodeUtf8 name <> " exist"))),
  Handler (\(err :: Core.SubscriptionIsDeleting) -> do
    Log.warning $ Log.buildString' err
    return (StatusAborted, "Subscription is being deleted, please wait a while"))
  ]

subExceptionHandle :: ExceptionHandle (ServerResponse 'Normal a)
subExceptionHandle = mkExceptionHandle . setRespType mkServerErrResp $
  subscriptionExceptionHandler ++ defaultHandlers

subStreamingExceptionHandle :: ExceptionHandle (ServerResponse 'BiDiStreaming a)
subStreamingExceptionHandle = mkExceptionHandle . setRespType (ServerBiDiResponse mempty) $
  innerErrorHandlers ++ subscriptionExceptionHandler ++ defaultHandlers

innerErrorHandlers :: Handlers (StatusCode, StatusDetails)
innerErrorHandlers = [Handler $ \(err :: SubscribeInnerError) -> case err of
  GRPCStreamRecvError      -> do
    Log.warning "Consumer recv error"
    return (StatusCancelled, "Consumer recv error")
  GRPCStreamRecvCloseError -> do
    Log.warning "Consumer is closed"
    return (StatusCancelled, "Consumer is closed")
  GRPCStreamSendError      -> do
    Log.warning "Consumer send request error"
    return (StatusCancelled, "Consumer send request error")
  SubscribeInValidError    -> do
    Log.warning "Invalid Subscription"
    return (StatusAborted, "Invalid Subscription")
  ConsumerInValidError     -> do
    Log.warning "Invalid Consumer"
    return (StatusAborted, "Invalid Consumer")
  ]<|MERGE_RESOLUTION|>--- conflicted
+++ resolved
@@ -319,12 +319,8 @@
   isFirstSendRef <- newIORef True
   loop isFirstSendRef
   where
-<<<<<<< HEAD
     loop isFirstSendRef = do
       Log.debug "enter sendRecords loop"
-=======
-    loop = do
->>>>>>> 6875e9a7
       state <- readTVarIO subState
       if state == SubscribeStateRunning
         then do
