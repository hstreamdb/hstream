{-# LANGUAGE BlockArguments      #-}
{-# LANGUAGE DataKinds           #-}
{-# LANGUAGE GADTs               #-}
{-# LANGUAGE LambdaCase          #-}
{-# LANGUAGE MultiWayIf          #-}
{-# LANGUAGE OverloadedLists     #-}
{-# LANGUAGE OverloadedStrings   #-}
{-# LANGUAGE RecordWildCards     #-}
{-# LANGUAGE ScopedTypeVariables #-}
{-# LANGUAGE TupleSections       #-}
{-# LANGUAGE TypeApplications    #-}

module HStream.Server.Handler.Subscription
  (
    createSubscriptionHandler,
    deleteSubscriptionHandler,
    listSubscriptionsHandler,
    checkSubscriptionExistHandler,
    streamingFetchHandler
  )
where

import           Control.Concurrent
import           Control.Concurrent.STM
<<<<<<< HEAD
import           Control.Exception                (Exception, Handler (Handler),
                                                   catch, throwIO)
import           Control.Monad                    (foldM, foldM_, forM_, unless,
                                                   when)
=======
import           Control.Exception                (Exception, catch,
                                                   onException, throwIO, try)
import           Control.Monad                    (foldM, foldM_, forM_,
                                                   forever, unless, when)
>>>>>>> 95f73d2d
import qualified Data.ByteString                  as B
import           Data.Functor
import qualified Data.HashMap.Strict              as HM
<<<<<<< HEAD
=======
import           Data.IORef                       (modifyIORef', newIORef,
                                                   readIORef, writeIORef)
>>>>>>> 95f73d2d
import qualified Data.List                        as L
import qualified Data.Map.Strict                  as Map
import           Data.Maybe                       (fromJust, isNothing)
import qualified Data.Set                         as Set
import qualified Data.Text                        as T
import qualified Data.Vector                      as V
import           Data.Word                        (Word32, Word64)
import           Debug.Trace
import           Network.GRPC.HighLevel           (StreamRecv, StreamSend)
import           Network.GRPC.HighLevel.Generated
import           Z.Data.Vector                    (Bytes)
import           Z.IO.LowResTimer                 (registerLowResTimer)
import           ZooKeeper.Types                  (ZHandle)

import           Data.Text.Encoding               (encodeUtf8)
import           HStream.Common.ConsistentHashing (getAllocatedNodeId)
import           HStream.Connector.HStore         (transToStreamName)
import qualified HStream.Logger                   as Log
import qualified HStream.Server.Core.Subscription as Core
import           HStream.Server.Exception         (ExceptionHandle, Handlers,
                                                   StreamNotExist (..),
                                                   SubscriptionIdNotFound (..),
                                                   defaultHandlers,
                                                   mkExceptionHandle,
                                                   setRespType)
import           HStream.Server.Handler.Common    (bindSubToStreamPath,
                                                   getCommitRecordId,
                                                   getSuccessor,
                                                   insertAckedRecordId,
                                                   removeSubFromStreamPath)
import           HStream.Server.HStreamApi
import           HStream.Server.Persistence       (ObjRepType (..))
import qualified HStream.Server.Persistence       as P
import           HStream.Server.Types
import qualified HStream.Store                    as S
import           HStream.ThirdParty.Protobuf      as PB
import           HStream.Utils                    (decodeBatch, mkServerErrResp,
                                                   returnResp, textToCBytes)

--------------------------------------------------------------------------------

createSubscriptionHandler
  :: ServerContext
  -> ServerRequest 'Normal Subscription Subscription
  -> IO (ServerResponse 'Normal Subscription)
createSubscriptionHandler ctx@ServerContext{..} (ServerNormalRequest _metadata sub@Subscription{..}) = subExceptionHandle $ do
  Log.debug $ "Receive createSubscription request: " <> Log.buildString' sub
  bindSubToStreamPath zkHandle streamName subName
  catch (Core.createSubscription ctx sub) $
    \(e :: StreamNotExist) -> removeSubFromStreamPath zkHandle streamName subName >> throwIO e
  returnResp sub
  where
    streamName = textToCBytes subscriptionStreamName
    subName = textToCBytes subscriptionSubscriptionId
--------------------------------------------------------------------------------

deleteSubscriptionHandler
  :: ServerContext
  -> ServerRequest 'Normal DeleteSubscriptionRequest Empty
  -> IO (ServerResponse 'Normal Empty)
deleteSubscriptionHandler ctx@ServerContext{..} (ServerNormalRequest _metadata req@DeleteSubscriptionRequest
  { deleteSubscriptionRequestSubscriptionId = subId }) = subExceptionHandle $ do
  Log.debug $ "Receive deleteSubscription request: " <> Log.buildString' req

  hr <- readMVar loadBalanceHashRing
  unless (getAllocatedNodeId hr subId == serverID) $
    throwIO SubscriptionOnDifferentNode

  subscription <- P.getObject @ZHandle @'SubRep subId zkHandle
  when (isNothing subscription) $ throwIO (SubscriptionIdNotFound subId)
  Core.deleteSubscription ctx (fromJust subscription)
  returnResp Empty
-- --------------------------------------------------------------------------------

checkSubscriptionExistHandler
  :: ServerContext
  -> ServerRequest 'Normal CheckSubscriptionExistRequest CheckSubscriptionExistResponse
  -> IO (ServerResponse 'Normal CheckSubscriptionExistResponse)
checkSubscriptionExistHandler ServerContext {..} (ServerNormalRequest _metadata req@CheckSubscriptionExistRequest {..}) = do
  Log.debug $ "Receive checkSubscriptionExistHandler request: " <> Log.buildString (show req)
  let sid = checkSubscriptionExistRequestSubscriptionId
  res <- P.checkIfExist @ZHandle @'SubRep sid zkHandle
  returnResp . CheckSubscriptionExistResponse $ res
-- --------------------------------------------------------------------------------

listSubscriptionsHandler
  :: ServerContext
  -> ServerRequest 'Normal ListSubscriptionsRequest ListSubscriptionsResponse
  -> IO (ServerResponse 'Normal ListSubscriptionsResponse)
listSubscriptionsHandler sc (ServerNormalRequest _metadata ListSubscriptionsRequest) = subExceptionHandle $ do
  Log.debug "Receive listSubscriptions request"
  res <- ListSubscriptionsResponse <$> Core.listSubscriptions sc
  Log.debug $ Log.buildString "Result of listSubscriptions: " <> Log.buildString (show res)
  returnResp res
-- --------------------------------------------------------------------------------

streamingFetchHandler
  :: ServerContext
  -> ServerRequest 'BiDiStreaming StreamingFetchRequest StreamingFetchResponse
  -> IO (ServerResponse 'BiDiStreaming StreamingFetchResponse)
streamingFetchHandler ctx bidiRequest = subStreamingExceptionHandle do
  Log.debug "recv server call: streamingFetch"
  streamingFetchInternal ctx bidiRequest
  return $ ServerBiDiResponse mempty StatusUnknown "should not reach here"

streamingFetchInternal
  :: ServerContext
  -> ServerRequest 'BiDiStreaming StreamingFetchRequest StreamingFetchResponse
  -> IO ()
streamingFetchInternal ctx (ServerBiDiRequest _ streamRecv streamSend) = do
  StreamingFetchRequest {..} <- firstRecv
  Log.debug "pass first recv"
  SubscribeContextWrapper {..} <- initSub ctx streamingFetchRequestSubscriptionId
  Log.debug "pass initSub"
  consumerCtx <- initConsumer scwContext streamingFetchRequestConsumerName streamSend
  Log.debug "pass initConsumer"
  recvAcks ctx scwState scwContext consumerCtx streamRecv
  Log.debug "pass recvAcks"
  where
    firstRecv :: IO StreamingFetchRequest
    firstRecv =
      streamRecv >>= \case
        Left _                -> throwIO GRPCStreamRecvError
        Right Nothing         -> throwIO GRPCStreamRecvCloseError
        Right (Just firstReq) -> return firstReq

initSub :: ServerContext -> SubscriptionId -> IO SubscribeContextWrapper
initSub serverCtx@ServerContext {..} subId = do
  (needInit, SubscribeContextNewWrapper {..}) <- atomically $ do
    subMap <- readTVar scSubscribeContexts
    case HM.lookup subId subMap of
      Nothing -> do
        wrapper <- SubscribeContextNewWrapper <$> newTVar SubscribeStateNew <*> newEmptyTMVar
        let newSubMap = HM.insert subId wrapper subMap
        writeTVar scSubscribeContexts newSubMap
        return (True, wrapper)
      Just wrapper@SubscribeContextNewWrapper {..} -> do
        readTVar scnwState >>= \case
          SubscribeStateNew     -> retry
          SubscribeStateRunning -> return (False, wrapper)
          _                     -> throwSTM SubscribeInValidError
  if needInit
    then do
      subCtx <- doSubInit serverCtx subId
      wrapper@SubscribeContextWrapper{..} <- atomically $ do
        putTMVar scnwContext subCtx
        writeTVar scnwState SubscribeStateRunning
        return SubscribeContextWrapper {scwState = scnwState, scwContext = subCtx}
      Log.debug $ "ready to forkIO run sendRecords for sub " <> Log.buildText subId
      void . forkIO $ sendRecords serverCtx scwState scwContext
      return wrapper
    else do
      mctx <- atomically $ readTMVar scnwContext
      return $ SubscribeContextWrapper {scwState = scnwState, scwContext = mctx}

-- For each subscriptionId, create ldCkpReader and ldReader, then
-- add all shards of target stream to SubscribeContext
doSubInit :: ServerContext -> SubscriptionId -> IO SubscribeContext
doSubInit ctx@ServerContext{..} subId = do
  P.getObject subId zkHandle >>= \case
    Nothing -> do
      Log.fatal $ "unexpected error: subscription " <> Log.buildText subId <> " not exist."
      throwIO $ SubscriptionIdNotFound subId
    Just Subscription {..} -> do
      let readerName = textToCBytes subId
      -- Notice: doc this. shard count can not larger than this.
      let maxReadLogs = 1000
      -- see: https://logdevice.io/api/classfacebook_1_1logdevice_1_1_client.html#a797d6ebcb95ace4b95a198a293215103
      let ldReaderBufferSize = 10
      -- create a ldCkpReader for reading new records
      ldCkpReader <-
        S.newLDRsmCkpReader scLDClient readerName S.checkpointStoreLogID 5000 maxReadLogs (Just ldReaderBufferSize) 5
      S.ckpReaderSetTimeout ldCkpReader 10  -- 10 milliseconds
      Log.debug $ "created a ldCkpReader for subscription {" <> Log.buildText subId <> "}"

      -- create a ldReader for rereading unacked records
      ldReader <- newMVar =<< S.newLDReader scLDClient maxReadLogs (Just ldReaderBufferSize)
      Log.debug $ "created a ldReader for subscription {" <> Log.buildText subId <> "}"

      unackedRecords <- newTVarIO 0
      consumerContexts <- newTVarIO HM.empty
      shardContexts <- newTVarIO HM.empty
      assignment <- mkEmptyAssignment
      curTime <- newTVarIO 0
      checkList <- newTVarIO []
      let emptySubCtx =
            SubscribeContext
              { subSubscriptionId = subId,
                subStreamName = subscriptionStreamName ,
                subAckTimeoutSeconds = subscriptionAckTimeoutSeconds,
                subMaxUnackedRecords = fromIntegral subscriptionMaxUnackedRecords,
                subLdCkpReader = ldCkpReader,
                subLdReader = ldReader,
                subUnackedRecords = unackedRecords,
                subConsumerContexts = consumerContexts,
                subShardContexts = shardContexts,
                subAssignment = assignment,
                subCurrentTime = curTime,
                subWaitingCheckedRecordIds = checkList
              }
      shards <- getShards ctx subscriptionStreamName
      Log.debug $ "get shards: " <> Log.buildString (show shards)
      addNewShardsToSubCtx emptySubCtx shards
      return emptySubCtx
  where
    mkEmptyAssignment :: IO Assignment
    mkEmptyAssignment = do
      total <- newTVarIO Set.empty
      unassign <- newTVarIO []
      waitingRead <- newTVarIO []
      waitingReassign <- newTVarIO []
      wc <- newTVarIO []
      s2c <- newTVarIO HM.empty
      c2s <- newTVarIO HM.empty
      cws <- newTVarIO Set.empty

      return
        Assignment
          { totalShards = total,
            unassignedShards = unassign,
            waitingReadShards = waitingRead,
            waitingReassignedShards = waitingReassign,
            waitingConsumers = wc,
            shard2Consumer = s2c,
            consumer2Shards = c2s,
            consumerWorkloads = cws
          }

-- get all partitions of the specified stream
getShards :: ServerContext -> T.Text -> IO [S.C_LogID]
getShards ServerContext{..} streamName = do
  let streamId = transToStreamName streamName
  res <- S.listStreamPartitions scLDClient streamId
  return $ Map.elems res

addNewShardsToSubCtx :: SubscribeContext -> [S.C_LogID] -> IO ()
addNewShardsToSubCtx SubscribeContext {subAssignment = Assignment{..}, ..} shards = atomically $ do
  oldTotal <- readTVar totalShards
  oldUnassign <- readTVar unassignedShards
  oldShardCtxs <- readTVar subShardContexts
  (newTotal, newUnassign, newShardCtxs)
    <- foldM addShards (oldTotal, oldUnassign, oldShardCtxs) shards
  writeTVar totalShards newTotal
  writeTVar unassignedShards newUnassign
  writeTVar subShardContexts newShardCtxs
  where
    addShards old@(total, unassign, ctx) logId
      | Set.member logId total = return old
      | otherwise = do
          lowerBound <- newTVar $ ShardRecordId S.LSN_MIN 0
          upperBound <- newTVar maxBound
          range <- newTVar Map.empty
          batchMp <- newTVar Map.empty
          let ackWindow = AckWindow
                { awWindowLowerBound = lowerBound,
                  awWindowUpperBound = upperBound,
                  awAckedRanges = range,
                  awBatchNumMap = batchMp
                }
              subShardCtx = SubscribeShardContext {sscAckWindow = ackWindow, sscLogId = logId}
          return (Set.insert logId total, unassign ++ [logId], HM.insert logId subShardCtx ctx)

-- Add consumer and sender to the waitlist and consumerCtx
initConsumer :: SubscribeContext -> ConsumerName -> StreamSend StreamingFetchResponse -> IO ConsumerContext
initConsumer SubscribeContext {subAssignment = Assignment{..}, ..} consumerName streamSend = do
  sender <- newMVar streamSend
  atomically $ do
    modifyTVar' waitingConsumers (\consumers -> consumers ++ [consumerName])

    isValid <- newTVar True
    let cc = ConsumerContext
              { ccConsumerName = consumerName,
                ccIsValid = isValid,
                ccStreamSend = sender
              }
    modifyTVar' subConsumerContexts (HM.insert consumerName cc)
    return cc

sendRecords :: ServerContext -> TVar SubscribeState -> SubscribeContext -> IO ()
sendRecords ctx subState subCtx@SubscribeContext {..} = do
  Log.debug "enter sendRecords"
  threadDelay 10000
  isFirstSendRef <- newIORef True
  loop isFirstSendRef
  where
<<<<<<< HEAD
    loop = do
      Log.debug "enter sendRecords loop"
=======
    loop isFirstSendRef = do
      Log.debug $ "enter sendRecords loop"
>>>>>>> 95f73d2d
      state <- readTVarIO subState
      if state == SubscribeStateRunning
        then do
          newShards <- getNewShards
          unless (L.null newShards) $ do
            addNewShardsToSubCtx subCtx newShards
            Log.info $ "add shards " <> Log.buildString (show newShards)
                    <> " to consumer " <> Log.buildText subSubscriptionId
          atomically $ do
            checkAvailable subShardContexts
            checkAvailable subConsumerContexts
          atomically $ do
            assignShards subAssignment
            assignWaitingConsumers subAssignment
          addRead subLdCkpReader subAssignment
          atomically checkUnackedRecords
          recordBatches <- readRecordBatches
          Log.debug $ "readBatches size " <> Log.buildInt (length recordBatches)
          let receivedRecordsVecs = fmap decodeRecordBatch recordBatches
<<<<<<< HEAD
          successSendRecords <- sendReceivedRecordsVecs receivedRecordsVecs
          Log.debug "pass sendReceivedRecordsVecs"
          atomically $ addUnackedRecords subCtx successSendRecords
          loop
        else
          return ()

    checkAvailable :: TVar (HM.HashMap k v) -> STM()
    checkAvailable tv = readTVar tv >>= check . not . HM.null

    checkUnackedRecords :: STM ()
    checkUnackedRecords = do
      unackedRecords <- readTVar subUnackedRecords
      if unackedRecords >= subMaxUnackedRecords
      then do
        -- traceM $ "block on unackedrecords: " <> show unackedRecords
        retry
      else pure ()

=======
          isFirstSend <- readIORef isFirstSendRef
          if isFirstSend
          then do
            writeIORef isFirstSendRef False
            void $ forkIO $ forever $ do
              threadDelay (100 * 1000)
              updateClockAndDoResend
          else pure ()
          sendReceivedRecordsVecs receivedRecordsVecs
          Log.debug $ "pass sendReceivedRecordsVecs"
          --threadDelay 1000000
          loop isFirstSendRef
        else
          return ()

    updateClockAndDoResend :: IO ()
    updateClockAndDoResend = do
      doneList <- atomically $ do
        ct <- readTVar subCurrentTime
        let newTime = ct + 1
        checkList <- readTVar subWaitingCheckedRecordIds
        let (doneList, leftList) = span ( \CheckedRecordIds {..} -> crDeadline <= newTime) checkList
        writeTVar subCurrentTime newTime
        writeTVar subWaitingCheckedRecordIds leftList
        return doneList
      forM_ doneList (\CheckedRecordIds {..} -> resendTimeoutRecords crLogId crBatchId crRecordIds)
>>>>>>> 95f73d2d

    getNewShards :: IO [S.C_LogID]
    getNewShards = do
      shards <- getShards ctx subStreamName
      if L.null shards
        then return []
        else do
          atomically $ do
            let Assignment {..} = subAssignment
            shardSet <- readTVar totalShards
            foldM
              (\a b ->
                if Set.member b shardSet
                then return a
                else return $ a ++ [b]
              )
              []
              shards

    addRead :: S.LDSyncCkpReader -> Assignment -> IO ()
    addRead ldCkpReader Assignment {..} = do
      shards <- atomically $ swapTVar waitingReadShards []
      forM_ shards $ \shard -> do
        Log.debug $ "start reading " <> Log.buildString (show shard)
        S.startReadingFromCheckpointOrStart ldCkpReader shard (Just S.LSN_MIN) S.LSN_MAX

    readRecordBatches :: IO [S.DataRecord Bytes]
    readRecordBatches = do
      S.ckpReaderReadAllowGap subLdCkpReader 100 >>= \case
        Left gap@S.GapRecord {..} -> do
          Log.debug $ "reader meet gap: " <> Log.buildString (show gap)
          atomically $ do
            scs <- readTVar subShardContexts
            let SubscribeShardContext {sscAckWindow=AckWindow{..}} = scs HM.! gapLogID
            ranges <- readTVar awAckedRanges
            batchNumMap <- readTVar awBatchNumMap
            -- insert gap range to ackedRanges
            let gapLoRecordId = ShardRecordId gapLoLSN minBound
                gapHiRecordId = ShardRecordId gapHiLSN maxBound
                newRanges = Map.insert gapLoRecordId (ShardRecordIdRange gapLoRecordId gapHiRecordId) ranges
                -- also need to insert lo_lsn record and hi_lsn record to batchNumMap
                -- because we need to use these info in `tryUpdateWindowLowerBound` function later.
                groupNums = map (, 0) [gapLoLSN, gapHiLSN]
                newBatchNumMap = Map.union batchNumMap (Map.fromList groupNums)
            writeTVar awAckedRanges newRanges
            writeTVar awBatchNumMap newBatchNumMap
          return []
        Right dataRecords -> return dataRecords

    decodeRecordBatch :: S.DataRecord Bytes -> (S.C_LogID, Word64, V.Vector ShardRecordId, V.Vector ReceivedRecord)
    decodeRecordBatch dataRecord =
      let payload = S.recordPayload dataRecord
          logId = S.recordLogID dataRecord
          batchId = S.recordLSN dataRecord
          recordBatch = decodeBatch payload
          batch = hstreamRecordBatchBatch recordBatch
          (shardRecordIds, receivedRecords) = mkReceivedRecords logId batchId batch
      in
          (logId, batchId, shardRecordIds, receivedRecords)

    mkReceivedRecords :: S.C_LogID -> Word64 -> V.Vector B.ByteString -> (V.Vector ShardRecordId, V.Vector ReceivedRecord)
    mkReceivedRecords logId batchId records =
      let
          shardRecordIds = V.imap (\ i _ -> ShardRecordId batchId (fromIntegral i)) records
          receivedRecords = V.imap (\ i a -> ReceivedRecord (Just $ RecordId logId batchId (fromIntegral i)) a) records
      in  (shardRecordIds, receivedRecords)

    sendReceivedRecordsVecs :: [(S.C_LogID, Word64, V.Vector ShardRecordId, V.Vector ReceivedRecord)] -> IO Int
    sendReceivedRecordsVecs vecs = do
      (_, successRecords) <- foldM
        (
          \ (skipSet, successRecords) (logId, batchId, shardRecordIdVec, vec)->
            if Set.member logId skipSet
            then return (skipSet, successRecords)
            else do
              ok <- sendReceivedRecords logId batchId shardRecordIdVec vec False
              if ok
              then return (skipSet, successRecords + V.length vec)
              else return (Set.insert logId skipSet, successRecords)
        )
        (Set.empty, 0)
        vecs
      pure successRecords

    sendReceivedRecords :: S.C_LogID -> Word64 -> V.Vector ShardRecordId -> V.Vector ReceivedRecord -> Bool -> IO Bool
    sendReceivedRecords logId batchId shardRecordIds records isResent = do
      let Assignment {..} = subAssignment
      -- if current send is not a resent, insert record related info into AckWindow
      mres <- atomically $ do
        if not isResent
        then do
          scs <- readTVar subShardContexts
          let SubscribeShardContext {sscAckWindow = AckWindow{..}} = scs HM.! logId
          batchNumMap <- readTVar awBatchNumMap
          let newBatchNumMap = Map.insert batchId (fromIntegral $ V.length records) batchNumMap
          writeTVar awBatchNumMap newBatchNumMap
        else pure ()

        s2c <- readTVar shard2Consumer
        case HM.lookup logId s2c of
          Nothing -> return Nothing
          Just consumer -> do
            ccs <- readTVar subConsumerContexts
            case HM.lookup consumer ccs of
              Nothing -> return Nothing
              Just ConsumerContext {..} -> do
                iv <- readTVar ccIsValid
                if iv
                then return $ Just (ccConsumerName, ccStreamSend)
                else return Nothing
      case mres of
        Nothing -> do
          unless isResent $
            resetReadingOffset logId batchId
          return False
        Just (consumerName, streamSend) ->
          withMVar streamSend (\ss -> ss (StreamingFetchResponse records)) >>= \case
            Left err -> do
              Log.fatal $ "sendReceivedRecords failed: logId=" <> Log.buildInt logId <> ", batchId=" <> Log.buildInt batchId
                       <> ", num of records=" <> Log.buildInt (V.length shardRecordIds) <> "\n"
                       <> "will remove the consumer " <> Log.buildText consumerName <> ": " <> Log.buildString (show err)
              atomically $ invalidConsumer subCtx consumerName
              unless isResent $ do
                resetReadingOffset logId batchId
              return False
            Right _ -> do
              Log.debug $ "send records from " <> Log.buildInt logId <> " to consumer " <> Log.buildText consumerName
                       <> ", batchId=" <> Log.buildInt batchId <> ", num of records=" <> Log.buildInt (V.length shardRecordIds)
              registerResend logId batchId shardRecordIds
              return True

    -- registerResend logId batchId recordIds =
    --   void $ registerLowResTimer
    --        (fromIntegral (subAckTimeoutSeconds * 10))
    --        (void $ forkIO $ resendTimeoutRecords logId batchId recordIds)
    --
    registerResend logId batchId recordIds = atomically $ do
      currentTime <- readTVar subCurrentTime
      checkList <- readTVar subWaitingCheckedRecordIds
      let checkedRecordIds = CheckedRecordIds {
                              crDeadline =  currentTime + fromIntegral (subAckTimeoutSeconds * 10),
                              crLogId = logId,
                              crBatchId = batchId,
                              crRecordIds = recordIds
                            }
      let newCheckList = checkList ++ [checkedRecordIds]
      writeTVar subWaitingCheckedRecordIds newCheckList

    resendTimeoutRecords logId batchId recordIds = do
      resendRecordIds <- atomically $ do
        scs <- readTVar subShardContexts
        let SubscribeShardContext {sscAckWindow=AckWindow{..}} = scs HM.! logId
        ranges <- readTVar awAckedRanges
        lb <- readTVar awWindowLowerBound
        let res = filterUnackedRecordIds recordIds ranges lb
        -- unless (V.null res) $ do
        --   traceM $ "There are " <> show (V.length res) <> " records need to resent"
        --         <> ", batchId=" <> show batchId
        --   traceM $ "windowLowerBound=" <> show lb
        --   traceM $ "ackedRanges=" <> show ranges
        --   mp <- readTVar awBatchNumMap
        --   traceM $ "batchNumMap=" <> show mp
        return res

      unless (V.null resendRecordIds) $ do
        Log.debug $ "There are " <> Log.buildInt (V.length resendRecordIds) <> " records need to resent"
                 <> ", batchId=" <> Log.buildInt batchId
        dataRecord <- withMVar subLdReader $ \reader -> do
          S.readerStartReading reader logId batchId batchId
          S.readerRead reader 1
        if length dataRecord /= 1
        then do
          -- TODO: handle error here
          Log.fatal . Log.buildString $ "read error"
        else do
          let (_, _, _, records) = decodeRecordBatch $ head dataRecord
              resendRecords =
                V.foldl'
                  (\a ShardRecordId {..} ->
                    V.snoc a (records V.! fromIntegral sriBatchIndex)
                  )
                  V.empty
                  resendRecordIds
          void $ sendReceivedRecords logId batchId resendRecordIds resendRecords True

    filterUnackedRecordIds recordIds ackedRanges windowLowerBound =
      flip V.filter recordIds $ \recordId ->
        (recordId >= windowLowerBound)
          && case Map.lookupLE recordId ackedRanges of
            Nothing                                    -> True
            Just (_, ShardRecordIdRange _ endRecordId) -> recordId > endRecordId

    resetReadingOffset :: S.C_LogID -> S.LSN -> IO ()
    resetReadingOffset logId startOffset = do
      S.ckpReaderStartReading subLdCkpReader logId startOffset S.LSN_MAX

assignShards :: Assignment -> STM ()
assignShards assignment@Assignment {..} = do
  unassign <- readTVar unassignedShards
  successCount <- tryAssignShards unassign True
  writeTVar unassignedShards (drop successCount unassign)

  reassign <- readTVar waitingReassignedShards
  reassignSuccessCount <- tryAssignShards reassign False
  writeTVar waitingReassignedShards (drop reassignSuccessCount reassign)
  where
    tryAssignShards :: [S.C_LogID] -> Bool -> STM Int
    tryAssignShards logs needStartReading = do
      (_, successCount) <- foldM
        ( \(goOn, n) shard ->
            if goOn
              then do
                ok <- tryAssignShard shard needStartReading
                if ok
                then return (True, n + 1)
                else return (False, n)
              else return (goOn, n)
        )
        (True, 0)
        logs
      return successCount

    tryAssignShard :: S.C_LogID -> Bool -> STM Bool
    tryAssignShard logId needStartReading = do
      waiters <- readTVar waitingConsumers
      if null waiters
        then do
          workSet <- readTVar consumerWorkloads
          if Set.null workSet
            then return False
            else do
              let consumer = cwConsumerName $ fromJust $ Set.lookupMin workSet
              doAssign assignment consumer logId needStartReading
              return True
        else do
          let waiter = head waiters
          doAssign assignment waiter logId needStartReading
          writeTVar waitingConsumers (tail waiters)
          return True

doAssign :: Assignment -> ConsumerName -> S.C_LogID -> Bool -> STM ()
doAssign Assignment {..} consumerName logId needStartReading = do
  when needStartReading $ do
    modifyTVar' waitingReadShards (\shards -> shards ++ [logId])

  modifyTVar' shard2Consumer (HM.insert logId consumerName)
  c2s <- readTVar consumer2Shards
  workSet <- readTVar consumerWorkloads
  case HM.lookup consumerName c2s of
    Nothing -> do
      set <- newTVar (Set.singleton logId)
      writeTVar consumer2Shards (HM.insert consumerName set c2s)
      writeTVar consumerWorkloads (Set.insert (ConsumerWorkload {cwConsumerName = consumerName, cwShardCount = 1}) workSet)
    Just ts -> do
      set <- readTVar ts
      writeTVar ts (Set.insert logId set)
      let old = ConsumerWorkload {cwConsumerName = consumerName, cwShardCount = Set.size set}
      let new = old {cwShardCount = Set.size set + 1}
      writeTVar consumerWorkloads (Set.insert new (Set.delete old workSet))

assignWaitingConsumers :: Assignment -> STM ()
assignWaitingConsumers assignment@Assignment {..} = do
  consumers <- readTVar waitingConsumers
  (_, successCount)<- foldM
    ( \(goOn, successCount) consumer ->
        if goOn
          then do
            success <- tryAssignConsumer consumer
            if success
            then return (True, successCount + 1)
            else return (False, successCount)
          else return (goOn, successCount)
    )
    (True, 0)
    consumers
  writeTVar waitingConsumers (L.drop successCount consumers)
  where
    tryAssignConsumer :: ConsumerName -> STM Bool
    tryAssignConsumer consumerName = do
      workloads <- readTVar consumerWorkloads
      case Set.lookupMax workloads of
        Nothing -> return False
        Just ConsumerWorkload {..} -> do
          if cwShardCount > 1
            then do
              res <- removeOneShardFromConsumer cwConsumerName
              case res of
                Nothing -> return False
                Just shard -> do
                  doAssign assignment consumerName shard False
                  return True
            else do
              return False

    removeOneShardFromConsumer :: ConsumerName -> STM (Maybe S.C_LogID)
    removeOneShardFromConsumer consumerName = do
      c2s <- readTVar consumer2Shards
      case HM.lookup consumerName c2s of
        Nothing -> pure Nothing
        Just shardsTVar -> do
          shards <- readTVar shardsTVar
          let (shard, newShards) = Set.deleteFindMax shards
          writeTVar shardsTVar newShards
          workloads <- readTVar consumerWorkloads
          let oldCount = Set.size shards
              target = ConsumerWorkload {cwConsumerName = consumerName, cwShardCount = oldCount}
              tempWorkloads = Set.delete target workloads
              newWorkloads = Set.insert target {cwShardCount = oldCount - 1} tempWorkloads
          writeTVar consumerWorkloads newWorkloads

          s2c <- readTVar shard2Consumer
          let newS2c = HM.delete shard s2c
          writeTVar shard2Consumer newS2c
          return $ Just shard

recvAcks
  :: ServerContext
  -> TVar SubscribeState
  -> SubscribeContext
  -> ConsumerContext
  -> StreamRecv StreamingFetchRequest
  -> IO ()
recvAcks ServerContext {..} subState subCtx ConsumerContext {..} streamRecv = loop
  where
    loop = do
      checkSubRunning
      streamRecv >>= \case
        Left (err :: grpcIOError) -> do
          Log.fatal . Log.buildString $ "streamRecv error: " <> show err
          -- invalid consumer
          atomically $ invalidConsumer subCtx ccConsumerName
          throwIO GRPCStreamRecvError
        Right Nothing -> do
          -- This means that the consumer finished sending acks actively.
          atomically $ invalidConsumer subCtx ccConsumerName
          throwIO GRPCStreamRecvCloseError
        Right (Just StreamingFetchRequest {..}) -> do
          unless (V.null streamingFetchRequestAckIds) $
            doAcks scLDClient subCtx streamingFetchRequestAckIds
          loop

    -- throw error when check can not pass
    checkSubRunning :: IO ()
    checkSubRunning = do
      state <- readTVarIO subState
      if state /= SubscribeStateRunning
      then throwIO SubscribeInValidError
      else do
        isValid <- readTVarIO ccIsValid
        if isValid
        then return ()
        else throwIO ConsumerInValidError

doAcks
  :: S.LDClient
  -> SubscribeContext
  -> V.Vector RecordId
  -> IO ()
doAcks ldclient subCtx@SubscribeContext{..} ackRecordIds = do
  atomically $ addUnackedRecords subCtx (- V.length ackRecordIds)
  let group = HM.toList $ groupRecordIds ackRecordIds
  forM_ group (\(logId, recordIds) -> doAck ldclient subCtx logId recordIds)
  where
    groupRecordIds :: V.Vector RecordId -> HM.HashMap S.C_LogID (V.Vector RecordId)
    groupRecordIds recordIds =
      V.foldl'
        (
          \ g r@RecordId{..} ->
            if HM.member recordIdShardId g
            then
              let ov = g HM.! recordIdShardId
              in  HM.insert recordIdShardId (V.snoc ov r) g
            else
              HM.insert recordIdShardId (V.singleton r) g
        )
        HM.empty
        recordIds

doAck
  :: S.LDClient
  -> SubscribeContext
  -> S.C_LogID
  -> V.Vector RecordId
  -> IO ()
doAck ldclient SubscribeContext {..} logId recordIds= do
  res <- atomically $ do
    scs <- readTVar subShardContexts
    let SubscribeShardContext {sscAckWindow = AckWindow{..}} = scs HM.! logId
    lb <- readTVar awWindowLowerBound
    ub <- readTVar awWindowUpperBound
    ars <- readTVar awAckedRanges
    bnm <- readTVar awBatchNumMap
    let shardRecordIds = recordIds2ShardRecordIds recordIds
    let newAckedRanges = V.foldl' (\a b -> insertAckedRecordId b lb a bnm) ars shardRecordIds
    let commitShardRecordId = getCommitRecordId newAckedRanges bnm
    case tryUpdateWindowLowerBound newAckedRanges lb bnm commitShardRecordId of
      Just (ranges, newLowerBound) -> do
        -- traceM $ "[stream " <> show logId <> "] update window lower bound, from {"
        --       <> show lb <> "} to {"
        --       <> show newLowerBound <> "}"
        let batchId = sriBatchId $ fromJust commitShardRecordId
        let newBatchNumMap = Map.dropWhileAntitone (<= batchId) bnm
        -- traceM $ "[stream " <> show logId <> "] has a new ckp " <> show batchId <> ", after commit, length of ackRanges is: "
        --       <> show (Map.size newAckedRanges) <> ", 10 smallest ackedRanges: " <> printAckedRanges (Map.take 10 newAckedRanges)
        -- traceM $ "[stream " <> show logId <> "] update batchNumMap, 10 smallest batchNumMap: " <> show (Map.take 10 newBatchNumMap)
        writeTVar awAckedRanges ranges
        writeTVar awWindowLowerBound newLowerBound
        writeTVar awBatchNumMap newBatchNumMap
        return (Just batchId)
      Nothing -> do
        writeTVar awAckedRanges newAckedRanges
        return Nothing
  case res of
    Just lsn -> do
        Log.info $ "[stream " <> Log.buildInt logId <> "] commit checkpoint = " <> Log.buildString (show lsn)
        S.writeCheckpoints subLdCkpReader (Map.singleton logId lsn)
    Nothing  -> return ()

invalidConsumer :: SubscribeContext -> ConsumerName -> STM ()
invalidConsumer SubscribeContext{subAssignment = Assignment{..}, ..} consumer = do
  ccs <- readTVar subConsumerContexts
  case HM.lookup consumer ccs of
    Nothing -> pure ()
    Just ConsumerContext {..} -> do
      consumerValid <- readTVar ccIsValid
      if consumerValid
      then do
        writeTVar ccIsValid False
        c2s <- readTVar consumer2Shards
        case HM.lookup consumer c2s of
          Nothing        -> pure ()
          Just worksTVar -> do
            works <- swapTVar worksTVar Set.empty
            let nc2s = HM.delete consumer c2s
            writeTVar consumer2Shards nc2s
            idleShards <- readTVar waitingReassignedShards
            shardMap <- readTVar shard2Consumer
            (shardsNeedAssign, newShardMap)
              <- foldM unbindShardWithConsumer (idleShards, shardMap) works
            writeTVar waitingReassignedShards shardsNeedAssign
            writeTVar shard2Consumer newShardMap
        let newConsumerCtx = HM.delete consumer ccs
        writeTVar subConsumerContexts newConsumerCtx
      else pure ()
  where
    unbindShardWithConsumer (shards, mp) logId = return (shards ++ [logId], HM.delete logId mp)

tryUpdateWindowLowerBound
  :: Map.Map ShardRecordId ShardRecordIdRange -- ^ ackedRanges
  -> ShardRecordId                       -- ^ lower bound record of current window
  -> Map.Map Word64 Word32          -- ^ batchNumMap
  -> Maybe ShardRecordId          -- ^ commitPoint
  -> Maybe (Map.Map ShardRecordId ShardRecordIdRange, ShardRecordId)
tryUpdateWindowLowerBound ackedRanges lowerBoundRecordId batchNumMap (Just commitPoint) =
  Map.lookupMin ackedRanges >>= \(_, ShardRecordIdRange minStartRecordId minEndRecordId) ->
    if | minStartRecordId == lowerBoundRecordId && (sriBatchId minEndRecordId) == (sriBatchId commitPoint) ->
            -- The current ackedRange [minStartRecordId, minEndRecordId] contains the complete batch record and can be committed directly,
            -- so remove the hole range [minStartRecordId, minEndRecordId], update windowLowerBound to successor of minEndRecordId
           Just (Map.delete minStartRecordId ackedRanges, getSuccessor minEndRecordId batchNumMap)
       | minStartRecordId == lowerBoundRecordId ->
           -- The ackedRange [minStartRecordId, commitPoint] contains the complete batch record and will be committed,
           -- update ackedRange to [successor of commitPoint, minEndRecordId]
           let newAckedRanges = Map.delete minStartRecordId ackedRanges
               startRecordId = getSuccessor commitPoint batchNumMap
               newAckedRanges' = Map.insert startRecordId (ShardRecordIdRange startRecordId minEndRecordId) newAckedRanges
            in Just(newAckedRanges', startRecordId)
       | otherwise -> Nothing
tryUpdateWindowLowerBound _ _ _ Nothing = Nothing

recordIds2ShardRecordIds :: V.Vector RecordId -> V.Vector ShardRecordId
recordIds2ShardRecordIds =
  V.map (\RecordId {..} -> ShardRecordId {sriBatchId = recordIdBatchId, sriBatchIndex = recordIdBatchIndex})

addUnackedRecords :: SubscribeContext -> Int -> STM ()
addUnackedRecords SubscribeContext {..} count = do
  -- traceM $ "addUnackedRecords: " <> show count
  unackedRecords <- readTVar subUnackedRecords
  writeTVar subUnackedRecords (unackedRecords + fromIntegral count)
--------------------------------------------------------------------------------
-- Exception and Exception Handlers
data SubscribeInnerError = GRPCStreamRecvError
                         | GRPCStreamRecvCloseError
                         | GRPCStreamSendError
                         | ConsumerInValidError
                         | SubscribeInValidError
  deriving (Show)
instance Exception SubscribeInnerError

newtype ConsumerExists = ConsumerExists T.Text
  deriving (Show)
instance Exception ConsumerExists

data SubscriptionOnDifferentNode = SubscriptionOnDifferentNode
  deriving (Show)
instance Exception SubscriptionOnDifferentNode

subscriptionExceptionHandler :: Handlers (StatusCode, StatusDetails)
subscriptionExceptionHandler = [
  Handler (\(err :: SubscriptionOnDifferentNode) -> do
    Log.warning $ Log.buildString' err
    return (StatusAborted, "Subscription is bound to a different node")),
  Handler (\(err :: Core.FoundActiveConsumers) -> do
    Log.warning $ Log.buildString' err
    return (StatusFailedPrecondition, "Subscription still has active consumers")),
  Handler(\(err@(ConsumerExists name) :: ConsumerExists) -> do
    Log.warning $ Log.buildString' err
    return (StatusInvalidArgument, StatusDetails ("Consumer " <> encodeUtf8 name <> " exist")))
  ]

subExceptionHandle :: ExceptionHandle (ServerResponse 'Normal a)
subExceptionHandle = mkExceptionHandle . setRespType mkServerErrResp $
  subscriptionExceptionHandler ++ defaultHandlers

subStreamingExceptionHandle :: ExceptionHandle (ServerResponse 'BiDiStreaming a)
subStreamingExceptionHandle = mkExceptionHandle . setRespType (ServerBiDiResponse mempty) $
  innerErrorHandlers ++ subscriptionExceptionHandler ++ defaultHandlers

innerErrorHandlers :: Handlers (StatusCode, StatusDetails)
innerErrorHandlers = [Handler $ \(err :: SubscribeInnerError) -> case err of
  GRPCStreamRecvError      -> return (StatusCancelled, "Consumer recv error")
  GRPCStreamRecvCloseError -> return (StatusCancelled, "Consumer is closed")
  GRPCStreamSendError      -> return (StatusCancelled, "Consumer send request error")
  SubscribeInValidError    -> return (StatusAborted,   "Invalid Subscription")
  ConsumerInValidError     -> return (StatusAborted,   "Invalid Consumer")
  ]<|MERGE_RESOLUTION|>--- conflicted
+++ resolved
@@ -22,27 +22,18 @@
 
 import           Control.Concurrent
 import           Control.Concurrent.STM
-<<<<<<< HEAD
 import           Control.Exception                (Exception, Handler (Handler),
                                                    catch, throwIO)
 import           Control.Monad                    (foldM, foldM_, forM_, unless,
+                                                   forever,
                                                    when)
-=======
-import           Control.Exception                (Exception, catch,
-                                                   onException, throwIO, try)
-import           Control.Monad                    (foldM, foldM_, forM_,
-                                                   forever, unless, when)
->>>>>>> 95f73d2d
 import qualified Data.ByteString                  as B
 import           Data.Functor
 import qualified Data.HashMap.Strict              as HM
-<<<<<<< HEAD
-=======
+import qualified Data.List                        as L
+import qualified Data.Map.Strict                  as Map
 import           Data.IORef                       (modifyIORef', newIORef,
                                                    readIORef, writeIORef)
->>>>>>> 95f73d2d
-import qualified Data.List                        as L
-import qualified Data.Map.Strict                  as Map
 import           Data.Maybe                       (fromJust, isNothing)
 import qualified Data.Set                         as Set
 import qualified Data.Text                        as T
@@ -326,13 +317,8 @@
   isFirstSendRef <- newIORef True
   loop isFirstSendRef
   where
-<<<<<<< HEAD
-    loop = do
+    loop isFirstSendRef = do
       Log.debug "enter sendRecords loop"
-=======
-    loop isFirstSendRef = do
-      Log.debug $ "enter sendRecords loop"
->>>>>>> 95f73d2d
       state <- readTVarIO subState
       if state == SubscribeStateRunning
         then do
@@ -352,27 +338,6 @@
           recordBatches <- readRecordBatches
           Log.debug $ "readBatches size " <> Log.buildInt (length recordBatches)
           let receivedRecordsVecs = fmap decodeRecordBatch recordBatches
-<<<<<<< HEAD
-          successSendRecords <- sendReceivedRecordsVecs receivedRecordsVecs
-          Log.debug "pass sendReceivedRecordsVecs"
-          atomically $ addUnackedRecords subCtx successSendRecords
-          loop
-        else
-          return ()
-
-    checkAvailable :: TVar (HM.HashMap k v) -> STM()
-    checkAvailable tv = readTVar tv >>= check . not . HM.null
-
-    checkUnackedRecords :: STM ()
-    checkUnackedRecords = do
-      unackedRecords <- readTVar subUnackedRecords
-      if unackedRecords >= subMaxUnackedRecords
-      then do
-        -- traceM $ "block on unackedrecords: " <> show unackedRecords
-        retry
-      else pure ()
-
-=======
           isFirstSend <- readIORef isFirstSendRef
           if isFirstSend
           then do
@@ -381,9 +346,9 @@
               threadDelay (100 * 1000)
               updateClockAndDoResend
           else pure ()
-          sendReceivedRecordsVecs receivedRecordsVecs
-          Log.debug $ "pass sendReceivedRecordsVecs"
-          --threadDelay 1000000
+          successSendRecords <- sendReceivedRecordsVecs receivedRecordsVecs
+          Log.debug "pass sendReceivedRecordsVecs"
+          atomically $ addUnackedRecords subCtx successSendRecords
           loop isFirstSendRef
         else
           return ()
@@ -399,7 +364,19 @@
         writeTVar subWaitingCheckedRecordIds leftList
         return doneList
       forM_ doneList (\CheckedRecordIds {..} -> resendTimeoutRecords crLogId crBatchId crRecordIds)
->>>>>>> 95f73d2d
+
+    checkAvailable :: TVar (HM.HashMap k v) -> STM()
+    checkAvailable tv = readTVar tv >>= check . not . HM.null
+
+    checkUnackedRecords :: STM ()
+    checkUnackedRecords = do
+      unackedRecords <- readTVar subUnackedRecords
+      if unackedRecords >= subMaxUnackedRecords
+      then do
+        -- traceM $ "block on unackedrecords: " <> show unackedRecords
+        retry
+      else pure ()
+
 
     getNewShards :: IO [S.C_LogID]
     getNewShards = do
@@ -531,11 +508,6 @@
               registerResend logId batchId shardRecordIds
               return True
 
-    -- registerResend logId batchId recordIds =
-    --   void $ registerLowResTimer
-    --        (fromIntegral (subAckTimeoutSeconds * 10))
-    --        (void $ forkIO $ resendTimeoutRecords logId batchId recordIds)
-    --
     registerResend logId batchId recordIds = atomically $ do
       currentTime <- readTVar subCurrentTime
       checkList <- readTVar subWaitingCheckedRecordIds
