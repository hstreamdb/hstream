--- conflicted
+++ resolved
@@ -14,35 +14,6 @@
 import           Control.Monad                    (void)
 import qualified Data.HashMap.Strict              as HM
 import           Data.List                        (find, sort)
-<<<<<<< HEAD
-import qualified Data.Text                        as T
-import           Data.Unique                      (hashUnique, newUnique)
-import           Data.Word                        (Word32)
-import           System.Exit                      (exitFailure)
-import           Text.Printf                      (printf)
-import qualified Z.Data.CBytes                    as CB
-import           ZooKeeper                        (zooCreateOpInit,
-                                                   zooGetChildren, zooMulti,
-                                                   zooSetOpInit)
-import qualified ZooKeeper.Recipe                 as Recipe
-import           ZooKeeper.Types
-
-import qualified HStream.Admin.Store.API          as AA
-import           HStream.Common.ConsistentHashing (HashRing, constructServerMap,
-                                                   getAllocatedNodeId)
-import qualified HStream.IO.Types                 as IO
-import qualified HStream.IO.Worker                as IO
-import qualified HStream.Logger                   as Log
-import           HStream.Server.Config            (ServerOpts (..),
-                                                   TlsConfig (..))
-import           HStream.Server.HStreamApi
-import           HStream.Server.Persistence       (ioPath)
-import           HStream.Server.Types
-import           HStream.Stats                    (newServerStatsHolder)
-import qualified HStream.Store                    as S
-import           HStream.Utils
-=======
->>>>>>> 8a1674d9
 import           Network.GRPC.HighLevel           (AuthProcessorResult (AuthProcessorResult),
                                                    AuthProperty (authPropName),
                                                    ProcessMeta,
@@ -55,7 +26,8 @@
 import           ZooKeeper.Types
 
 import qualified HStream.Admin.Store.API          as AA
-import           HStream.Common.ConsistentHashing (HashRing, constructServerMap)
+import           HStream.Common.ConsistentHashing (HashRing, constructServerMap,
+                                                   getAllocatedNodeId)
 import           HStream.Gossip                   (GossipContext, getMemberList)
 import qualified HStream.IO.Types                 as IO
 import qualified HStream.IO.Worker                as IO
