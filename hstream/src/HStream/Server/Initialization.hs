--- conflicted
+++ resolved
@@ -5,6 +5,7 @@
 module HStream.Server.Initialization
   ( initializeServer
   , initNodePath
+  , initializeTlsConfig
   ) where
 
 import           Control.Concurrent               (MVar, newMVar)
@@ -41,7 +42,9 @@
 import           Network.GRPC.HighLevel           (AuthProcessorResult (AuthProcessorResult),
                                                    AuthProperty (authPropName),
                                                    ProcessMeta,
+                                                   ServerSSLConfig (ServerSSLConfig),
                                                    SslClientCertificateRequestType (SslDontRequestClientCertificate, SslRequestAndRequireClientCertificateAndVerify),
+                                                   StatusCode (StatusOk),
                                                    getAuthProperties)
 import           Text.Printf                      (printf)
 
@@ -104,36 +107,6 @@
 
   hashRing <- initializeHashRing zk
 
-<<<<<<< HEAD
-  return (
-    defaultServiceOptions {
-      Network.GRPC.HighLevel.Generated.serverHost =
-        Host . toByteString . CB.toBytes $ _serverHost
-    , Network.GRPC.HighLevel.Generated.serverPort =
-        Port . fromIntegral $ _serverPort
-    , Network.GRPC.HighLevel.Generated.sslConfig =
-        fmap initializeTlsConfig _tlsConfig
-    },
-    defaultServiceOptions {
-      Network.GRPC.HighLevel.Generated.serverHost =
-        Host . toByteString . CB.toBytes $ _serverHost
-    , Network.GRPC.HighLevel.Generated.serverPort =
-        Port . fromIntegral $ _serverInternalPort
-    },
-    ServerContext {
-      zkHandle                 = zk
-    , scLDClient               = ldclient
-    , serverID                 = _serverID
-    , scDefaultStreamRepFactor = _topicRepFactor
-    , runningQueries           = runningQs
-    , runningConnectors        = runningCs
-    , scSubscribeRuntimeInfo   = subscribeRuntimeInfo
-    , cmpStrategy              = _compression
-    , headerConfig             = headerConfig
-    , scStatsHolder            = statsHolder
-    , loadBalanceHashRing      = hashRing
-    })
-=======
   return
     ServerContext
       { zkHandle                 = zk
@@ -148,7 +121,6 @@
       , scStatsHolder            = statsHolder
       , loadBalanceHashRing      = hashRing
       }
->>>>>>> 99f9de25
 
 --------------------------------------------------------------------------------
 
@@ -157,8 +129,7 @@
   StringsCompletion (StringVector children) <-
     zooGetChildren zk serverRootPath
   serverNodes <- mapM (getServerNode' zk) children
-<<<<<<< HEAD
-  newMVar . constructHashRing . sort $ serverNodes
+  newMVar . constructServerMap . sort $ serverNodes
 
 initializeTlsConfig :: TlsConfig -> ServerSSLConfig
 initializeTlsConfig TlsConfig {..} = ServerSSLConfig caPath keyPath certPath authType authHandler
@@ -172,7 +143,4 @@
   prop <- getAuthProperties authCtx
   let cn = find ((== "x509_common_name") . authPropName) prop
   Log.info . Log.buildString . printf "user:[%s] is logging in" $ show cn
-  return $ AuthProcessorResult mempty mempty StatusOk ""
-=======
-  newMVar . constructServerMap . sort $ serverNodes
->>>>>>> 99f9de25
+  return $ AuthProcessorResult mempty mempty StatusOk ""