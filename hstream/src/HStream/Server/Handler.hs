{-# LANGUAGE DataKinds           #-}
{-# LANGUAGE GADTs               #-}
{-# LANGUAGE LambdaCase          #-}
{-# LANGUAGE OverloadedLists     #-}
{-# LANGUAGE OverloadedStrings   #-}
{-# LANGUAGE RecordWildCards     #-}
{-# LANGUAGE ScopedTypeVariables #-}

module HStream.Server.Handler where

import           Control.Concurrent
<<<<<<< HEAD
import           Control.Exception                 (Exception (..),
                                                    SomeException, catch,
                                                    handle, throwIO, try)
=======
import           Control.Exception                 (Exception, SomeException,
                                                    displayException, handle,
                                                    throwIO, try)
>>>>>>> f868b746
import           Control.Monad                     (void, when)
import qualified Data.Aeson                        as Aeson
import qualified Data.ByteString.Char8             as C
import qualified Data.ByteString.Lazy              as BSL
import           Data.Either                       (fromRight, isRight)
import qualified Data.HashMap.Strict               as HM
import           Data.IORef                        (IORef, atomicModifyIORef',
                                                    newIORef, readIORef)
import qualified Data.List                         as L
import qualified Data.Map.Strict                   as Map
import           Data.Maybe                        (fromJust, isJust)
import           Data.String                       (fromString)
import qualified Data.Text                         as T
import qualified Data.Text.Lazy                    as TL
import qualified Data.Vector                       as V
import           Database.ClickHouseDriver.Client  (createClient)
import qualified Database.MySQL.Base               as MySQL
import           Network.GRPC.HighLevel.Generated
import           Network.GRPC.LowLevel.Op          (Op (OpRecvCloseOnServer),
                                                    OpRecvResult (OpRecvCloseOnServerResult),
                                                    runOps)
import           Numeric                           (showHex)
import           Proto3.Suite                      (Enumerated (..))
import           RIO                               (async, forever)
import           System.IO.Unsafe                  (unsafePerformIO)
import           System.Random                     (newStdGen, randomRs)
import           ThirdParty.Google.Protobuf.Struct (Struct (Struct),
                                                    Value (Value),
                                                    ValueKind (ValueKindStringValue))
import qualified Z.Data.CBytes                     as CB
import qualified Z.Data.JSON                       as ZJ
import qualified Z.Data.Text                       as ZT
import           Z.Data.Vector                     (Bytes)
import           Z.Foreign                         (fromByteString)
import           Z.IO.Time                         (SystemTime (..),
                                                    getSystemTime')
import           ZooKeeper.Types                   (ZHandle)

import           HStream.Connector.ClickHouse
import           HStream.Connector.HStore
import           HStream.Connector.MySQL
import           HStream.Processing.Connector
import           HStream.Processing.Processor      (TaskBuilder, getTaskName,
                                                    runTask)
import           HStream.Processing.Type
import           HStream.SQL.Codegen
import           HStream.Server.Exception
import           HStream.Server.HStreamApi
import qualified HStream.Server.Persistence        as P
import           HStream.Store                     hiding (e)
import           HStream.Utils
--------------------------------------------------------------------------------

newRandomName :: Int -> IO CB.CBytes
newRandomName n = CB.pack . take n . randomRs ('a', 'z') <$> newStdGen

data ServerContext = ServerContext {
    scLDClient               :: LDClient
  , scDefaultStreamRepFactor :: Int
  , zkHandle                 :: Maybe ZHandle
  , runningQueries           :: MVar (HM.HashMap CB.CBytes ThreadId)
  , cmpStrategy              :: Compression
}

subscribedConnectors :: IORef (HM.HashMap TL.Text (V.Vector (TL.Text,SourceConnector)))
subscribedConnectors = unsafePerformIO $ newIORef HM.empty
{-# NOINLINE subscribedConnectors #-}

--------------------------------------------------------------------------------

handlers :: LDClient -> Int -> Maybe ZHandle -> Compression -> IO (HStreamApi ServerRequest ServerResponse)
handlers ldclient repFactor handle compression = do
  runningQs <- newMVar HM.empty
  let serverContext = ServerContext {
        scLDClient               = ldclient
      , scDefaultStreamRepFactor = repFactor
      , zkHandle                 = handle
      , runningQueries           = runningQs
      , cmpStrategy              = compression
      }
  return HStreamApi {
      hstreamApiExecuteQuery     = executeQueryHandler serverContext
    , hstreamApiExecutePushQuery = executePushQueryHandler serverContext
    , hstreamApiAppend           = appendHandler serverContext
    , hstreamApiCreateStreams    = createStreamsHandler serverContext
    , hstreamApiSubscribe        = subscribeHandler serverContext
    , hstreamApiFetch            = fetchHandler serverContext
    , hstreamApiCommitOffset     = commitOffsetHandler serverContext
    , hstreamApiRemoveStreams    = removeStreamsHandler serverContext
    , hstreamApiTerminateQuery   = terminateQueryHandler serverContext
    }

genErrorStruct :: TL.Text -> Struct
genErrorStruct =
  Struct . Map.singleton "Error Message:" . Just . Value . Just . ValueKindStringValue

genErrorQueryResponse :: TL.Text -> CommandQueryResponse
genErrorQueryResponse = genQueryResultResponse . V.singleton . genErrorStruct

genSuccessQueryResponse :: CommandQueryResponse
genSuccessQueryResponse = CommandQueryResponse $
  Just . CommandQueryResponseKindSuccess $ CommandSuccess

genQueryResultResponse :: V.Vector Struct -> CommandQueryResponse
genQueryResultResponse = CommandQueryResponse .
  Just . CommandQueryResponseKindResultSet . CommandQueryResultSet

batchAppend :: LDClient -> TL.Text -> [Bytes] -> Compression -> IO (Either SomeException AppendCompletion)
batchAppend client streamName payloads strategy = do
  logId <- getCLogIDByStreamName client $ transToStreamName $ TL.toStrict streamName
  try $ appendBatch client logId payloads strategy Nothing

executeQueryHandler
  :: ServerContext
  -> ServerRequest 'Normal CommandQuery CommandQueryResponse
  -> IO (ServerResponse 'Normal CommandQueryResponse)
executeQueryHandler sc@ServerContext{..} (ServerNormalRequest _metadata CommandQuery{..}) = handle
  (\(e :: ServerHandlerException) -> returnErrRes $ getKeyWordFromException e) $ do
  plan' <- mark FrontSQLException $ streamCodegen (TL.toStrict commandQueryStmtText)
  case plan' of
    SelectPlan{}           -> returnErrRes "inconsistent method called"
    -- execute plans that can be executed with this method
    CreatePlan stream _repFactor -> mark LowLevelStoreException $
      create stream >> returnOkRes
    CreateBySelectPlan _sources sink taskBuilder _repFactor -> mark LowLevelStoreException $ do
      create sink
      handleCreateAsSelect sc taskBuilder commandQueryStmtText (P.StreamQuery . CB.pack . T.unpack $ sink)
      returnOkRes
    CreateViewPlan schema _sources sink taskBuilder _repFactor -> mark LowLevelStoreException $ do
      create sink
      handleCreateAsSelect sc taskBuilder commandQueryStmtText (P.ViewQuery (CB.pack . T.unpack $ sink) schema)
      returnOkRes
    CreateConnectorPlan cName ifNotExist sName cConfig _ -> do
      streamExists <- doesStreamExists scLDClient (transToStreamName sName)
      connectorIds <- P.withMaybeZHandle zkHandle P.getConnectorIds
      let connectorExists = elem (T.unpack cName) $ map P.getSuffix connectorIds
      if streamExists then
        if connectorExists then if ifNotExist then returnOkRes else returnErrRes "connector exists"
        else handleCreateConnector sc commandQueryStmtText cName sName cConfig >> returnOkRes
      else returnErrRes "stream does not exist"
    InsertPlan stream insertType payload             -> mark LowLevelStoreException $ do
      timestamp <- getProtoTimestamp
      let header = case insertType of
            JsonFormat -> buildRecordHeader jsonPayloadFlag Map.empty timestamp TL.empty
            RawFormat  -> buildRecordHeader rawPayloadFlag Map.empty timestamp TL.empty
      let record = encodeRecord $ buildRecord header payload
      void $ batchAppend scLDClient (TL.fromStrict stream) [record] cmpStrategy
      returnOkRes
    DropPlan checkIfExist dropObject -> mark LowLevelStoreException $
      handleDropPlan sc checkIfExist dropObject
    ShowPlan showObject -> handleShowPlan sc showObject
    TerminatePlan terminationSelection -> do
      handleTerminate sc terminationSelection
      return (ServerNormalResponse genSuccessQueryResponse [] StatusOk  "")
  where
    mkLogAttrs = LogAttrs . HsLogAttrs scDefaultStreamRepFactor
    create sName = createStream scLDClient (transToStreamName sName) (mkLogAttrs Map.empty)

executePushQueryHandler
  :: ServerContext
  -> ServerRequest 'ServerStreaming CommandPushQuery Struct
  -> IO (ServerResponse 'ServerStreaming Struct)
executePushQueryHandler ServerContext{..}
  (ServerWriterRequest meta CommandPushQuery{..} streamSend) = handle
  (\(e :: ServerHandlerException) -> returnRes $ fromString (show e)) $ do
  plan' <-  mark FrontSQLException $ streamCodegen (TL.toStrict commandPushQueryQueryText)
  case plan' of
    SelectPlan sources sink taskBuilder -> do
      exists <- mapM (doesStreamExists scLDClient . transToStreamName) sources
      if (not . and) exists then returnRes "some source stream do not exist"
      else mark LowLevelStoreException $ do
        createTempStream scLDClient (transToTempStreamName sink)
          (LogAttrs $ HsLogAttrs scDefaultStreamRepFactor Map.empty)
        -- create persistent query
        qid <- createInsertPersistentQuery (getTaskName taskBuilder)
          commandPushQueryQueryText P.PlainQuery zkHandle
        -- run task
        tid <- forkIO $ P.withMaybeZHandle zkHandle (P.setQueryStatus qid P.Running)
          >> runTaskWrapper True taskBuilder scLDClient
        takeMVar runningQueries >>= putMVar runningQueries . HM.insert qid tid
        _ <- forkIO $ handlePushQueryCanceled meta
          (killThread tid >> P.withMaybeZHandle zkHandle (P.setQueryStatus qid P.Terminated))
        ldreader' <- newLDRsmCkpReader scLDClient
          (textToCBytes (T.append (getTaskName taskBuilder) "-result"))
          checkpointStoreLogID 5000 1 Nothing 10
        let sc = hstoreTempSourceConnector scLDClient ldreader'
        subscribeToStream sc sink Latest
        sendToClient zkHandle qid sc streamSend
    _ -> returnRes "inconsistent method called"

returnErrRes :: TL.Text -> IO (ServerResponse 'Normal CommandQueryResponse)
returnErrRes x = return (ServerNormalResponse (genErrorQueryResponse x) [] StatusUnknown "")

returnOkRes :: IO (ServerResponse 'Normal CommandQueryResponse)
returnOkRes = return (ServerNormalResponse genSuccessQueryResponse [] StatusOk  "")

returnRes :: StatusDetails -> IO (ServerResponse 'ServerStreaming Struct)
returnRes = return . ServerWriterResponse [] StatusAborted

handleDropPlan :: ServerContext -> Bool -> DropObject
  -> IO (ServerResponse 'Normal CommandQueryResponse)
handleDropPlan sc@ServerContext{..} checkIfExist dropObject =
  case dropObject of
    DStream stream -> handleDrop "stream_" stream
    DView view     -> handleDrop "view_" view
  where
    terminateQueryAndRemove path = do
      qids <- P.withMaybeZHandle zkHandle P.getQueryIds
      case L.find ((== path) . P.getSuffix) qids of
        Just x -> handle (\(_::QueryTerminatedOrNotExist) -> pure ()) (
          handleTerminate sc (OneQuery x) >> P.withMaybeZHandle zkHandle (P.removeQuery' x True))
        Nothing -> pure ()

    handleDrop object name = do
      streamExists <- doesStreamExists scLDClient (transToStreamName name)
      if streamExists then
        terminateQueryAndRemove (T.unpack (object <> name))
        >> removeStream scLDClient (transToStreamName name)
        >> returnOkRes
      else if checkIfExist then returnOkRes
      else returnErrRes "Object does not exist"

handleShowPlan :: ServerContext -> ShowObject
  -> IO (ServerResponse 'Normal CommandQueryResponse)
handleShowPlan ServerContext{..} showObject =
  case showObject of
    SStreams -> mark LowLevelStoreException $ do
      names <- findStreams scLDClient True
      let resp = genQueryResultResponse . V.singleton . listToStruct "SHOWSTREAMS"  $ cbytesToValue . getStreamName <$> L.sort names
      return (ServerNormalResponse resp [] StatusOk "")
    SQueries -> do
      queries <- P.withMaybeZHandle zkHandle P.getQueries
      let resp = genQueryResultResponse . V.singleton . listToStruct "SHOWQUERIES" $ zJsonValueToValue . ZJ.toValue <$> queries
      return (ServerNormalResponse resp [] StatusOk "")
    SConnectors -> do
      connectors <- P.withMaybeZHandle zkHandle P.getConnectors
      let resp = genQueryResultResponse . V.singleton . listToStruct "SHOWCONNECTORS" $ zJsonValueToValue . ZJ.toValue <$> connectors
      return (ServerNormalResponse resp [] StatusOk "")
    SViews -> do
      qids <- P.withMaybeZHandle zkHandle P.getQueryIds
      let views = filter P.isViewQuery qids
      let resp = genQueryResultResponse . V.singleton . listToStruct "SHOWVIEWS" $ cbytesToValue <$> views
      return (ServerNormalResponse resp [] StatusOk "")
    _ -> returnErrRes "not Supported"

handleTerminate :: ServerContext -> TerminationSelection
  -> IO ()
handleTerminate ServerContext{..} (OneQuery qid) = do
  hmapQ <- readMVar runningQueries
  case HM.lookup qid hmapQ of Just tid -> killThread tid; _ -> throwIO QueryTerminatedOrNotExist
  P.withMaybeZHandle zkHandle $ P.setQueryStatus qid P.Terminated
  void $ swapMVar runningQueries (HM.delete qid hmapQ)
handleTerminate ServerContext{..} AllQuery = do
  hmapQ <- readMVar runningQueries
  mapM_ killThread $ HM.elems hmapQ
  let f qid = P.withMaybeZHandle zkHandle $ P.setQueryStatus qid P.Terminated
  mapM_ f $ HM.keys hmapQ
  void $ swapMVar runningQueries HM.empty

handleCreateAsSelect :: ServerContext -> TaskBuilder -> TL.Text -> P.QueryType -> IO ()
handleCreateAsSelect ServerContext{..} taskBuilder commandQueryStmtText extra = do
  qid <- createInsertPersistentQuery (getTaskName taskBuilder) commandQueryStmtText extra zkHandle
  tid <- forkIO $ P.withMaybeZHandle zkHandle (P.setQueryStatus qid P.Running)
        >> runTaskWrapper False taskBuilder scLDClient
  takeMVar runningQueries >>= putMVar runningQueries . HM.insert qid tid

handleCreateConnector :: ServerContext -> TL.Text -> T.Text -> T.Text -> ConnectorConfig -> IO ()
handleCreateConnector ServerContext{..} commandQueryStmtText cName sName cConfig = do
    MkSystemTime timestamp _ <- getSystemTime'
    let cid = CB.pack $ showHex timestamp (T.unpack (cName <> "-"))
        cinfo = P.Info (ZT.pack $ T.unpack $ TL.toStrict commandQueryStmtText) timestamp
    P.withMaybeZHandle zkHandle $ P.insertConnector cid cinfo

    ldreader <- newLDReader scLDClient 1000 Nothing
    let sc = hstoreSourceConnectorWithoutCkp scLDClient ldreader
    subscribeToStreamWithoutCkp sc sName Latest

    connector <- case cConfig of
      ClickhouseConnector config -> clickHouseSinkConnector <$> createClient config
      MySqlConnector config -> mysqlSinkConnector <$> MySQL.connect config
    void . async $ do
      P.withMaybeZHandle zkHandle (P.setConnectorStatus cid P.Running)
      forever (readRecordsWithoutCkp sc >>= mapM_ (writeToConnector connector))

  where
    writeToConnector c SourceRecord{..} = writeRecord c $ SinkRecord srcStream srcKey srcValue srcTimestamp

--------------------------------------------------------------------------------

sendToClient :: Maybe ZHandle -> CB.CBytes -> SourceConnector -> (Struct -> IO (Either GRPCIOError ()))
             -> IO (ServerResponse 'ServerStreaming Struct)
sendToClient zkHandle qid sc@SourceConnector {..} ss@streamSend = handle
  (\(_ :: P.ZooException) -> return $ ServerWriterResponse [] StatusAborted "failed to get status") $ do
  P.withMaybeZHandle zkHandle $ P.getQueryStatus qid
  >>= \case
    P.Terminated -> return (ServerWriterResponse [] StatusUnknown "")
    P.Created    -> return (ServerWriterResponse [] StatusUnknown "")
    P.Running    -> do
      sourceRecords <- readRecords
      let (objects' :: [Maybe Aeson.Object]) = Aeson.decode' . srcValue <$> sourceRecords
          structs                            = jsonObjectToStruct . fromJust <$> filter isJust objects'
      streamSendMany structs
  where
    streamSendMany xs = case xs of
      []      -> sendToClient zkHandle qid sc ss
      (x:xs') -> streamSend (structToStruct "SELECT" x) >>= \case
        Left err -> print err >> return (ServerWriterResponse [] StatusUnknown (fromString (show err)))
        Right _  -> streamSendMany xs'

handlePushQueryCanceled :: ServerCall () -> IO () -> IO ()
handlePushQueryCanceled ServerCall{..} handle = do
  x <- runOps unsafeSC callCQ [OpRecvCloseOnServer]
  case x of
    Left err   -> print err
    Right []   -> putStrLn "GRPCIOInternalUnexpectedRecv"
    Right [OpRecvCloseOnServerResult b]
      -> when b handle
    _ -> putStrLn "impossible happened"

runTaskWrapper :: Bool -> TaskBuilder -> LDClient -> IO ()
runTaskWrapper isTemp taskBuilder ldclient = do
  -- create a new ckpReader from ldclient
  let readerName = textToCBytes (getTaskName taskBuilder)
  -- FIXME: We are not sure about the number of logs we are reading here, so currently the max number of log is set to 1000
  ldreader <- newLDRsmCkpReader ldclient readerName checkpointStoreLogID 5000 1000 Nothing 10
  -- create a new sourceConnector
  let sourceConnector = hstoreSourceConnector ldclient ldreader
  -- create a new sinkConnector
  let sinkConnector = if isTemp then hstoreTempSinkConnector ldclient else hstoreSinkConnector ldclient
  -- RUN TASK
  runTask sourceConnector sinkConnector taskBuilder

createInsertPersistentQuery :: TaskName -> TL.Text -> P.QueryType -> Maybe ZHandle -> IO CB.CBytes
createInsertPersistentQuery taskName queryText extraInfo zkHandle = do
  MkSystemTime timestamp _ <- getSystemTime'
  let qid = case extraInfo of
        P.PlainQuery             -> ""
        P.StreamQuery streamName -> "stream_" <> streamName <> "-"
        P.ViewQuery   viewName _ -> "view_" <> viewName <> "-"
        <> CB.pack (T.unpack taskName)
      qinfo = P.Info (ZT.pack $ T.unpack $ TL.toStrict queryText) timestamp
  P.withMaybeZHandle zkHandle $ P.insertQuery qid qinfo extraInfo
  return qid

checkpointRootPath :: CB.CBytes
checkpointRootPath = "/tmp/checkpoint"

mark :: (Exception e, Exception f) => (e -> f) -> IO a -> IO a
mark mke = handle (throwIO . mke)

--------------------------------------------------------------------------------
appendHandler :: ServerContext
              -> ServerRequest 'Normal AppendRequest AppendResponse
              -> IO (ServerResponse 'Normal AppendResponse)
appendHandler ServerContext{..} (ServerNormalRequest _metadata AppendRequest{..}) = do
  let payloads = map fromByteString $ V.toList appendRequestRecords
  e' <- batchAppend scLDClient appendRequestStreamName payloads cmpStrategy
  case e' :: Either SomeException AppendCompletion of
    Left err                   -> do
      let resp = AppendResponse appendRequestStreamName V.empty
      return $ ServerNormalResponse resp [] StatusInternal $ StatusDetails (C.pack . displayException $ err)
    Right AppendCompletion{..} -> do
      let records = V.zipWith (\_ idx -> RecordId appendCompLSN idx) appendRequestRecords [0..]
          resp = AppendResponse appendRequestStreamName records
      return $ ServerNormalResponse resp [] StatusOk ""

createStreamsHandler :: ServerContext
                     -> ServerRequest 'Normal CreateStreamsRequest CreateStreamsResponse
                     -> IO (ServerResponse 'Normal CreateStreamsResponse)
createStreamsHandler ServerContext{..} (ServerNormalRequest _metadata CreateStreamsRequest{..}) = do
  singleResps <- mapM (fmap eitherToResponse . handleSingleRequest) createStreamsRequestRequests
  let resp = CreateStreamsResponse singleResps
  return (ServerNormalResponse resp [] StatusOk "")
  where
    handleSingleRequest :: CreateStreamRequest -> IO (TL.Text, Either SomeException ())
    handleSingleRequest CreateStreamRequest{..} = do
      e' <- try $ createStream scLDClient (transToStreamName $ TL.toStrict createStreamRequestStreamName)
        (LogAttrs $ HsLogAttrs (fromIntegral createStreamRequestReplicationFactor) Map.empty)
      return (createStreamRequestStreamName, e')
    eitherToResponse :: (TL.Text, Either SomeException ()) -> CreateStreamResponse
    eitherToResponse (stream, e') =
      let serverError = case e' of
            Left _  -> HStreamServerErrorUnknownError
            Right _ -> HStreamServerErrorNoError
       in CreateStreamResponse stream (Enumerated $ Right serverError)

subscribeHandler :: ServerContext
                 -> ServerRequest 'Normal SubscribeRequest SubscribeResponse
                 -> IO (ServerResponse 'Normal SubscribeResponse)
subscribeHandler ServerContext{..} (ServerNormalRequest _metadata SubscribeRequest{..}) = do
  es' <- mapM getSourceConnector subscribeRequestSubscriptions
  case V.all isRight es' of
    False -> do
      let resp = SubscribeResponse subscribeRequestSubscriptionId (Enumerated $ Right HStreamServerErrorUnknownError)
      return (ServerNormalResponse resp [] StatusUnknown "")
    True  -> do
      let connectorsWithStreamName = fromRight undefined <$> es'
      atomicModifyIORef' subscribedConnectors (\hm -> (HM.insert subscribeRequestSubscriptionId connectorsWithStreamName hm, ()))
      let resp = SubscribeResponse subscribeRequestSubscriptionId (Enumerated $ Right HStreamServerErrorNoError)
      return (ServerNormalResponse resp [] StatusOk "")
  where
    getSourceConnector :: StreamSubscription -> IO (Either SomeException (TL.Text,SourceConnector))
    getSourceConnector StreamSubscription{..} = do
      e' <- try $ do
        newLDRsmCkpReader scLDClient (textToCBytes $ TL.toStrict streamSubscriptionStreamName)
          checkpointStoreLogID 5000 1 Nothing 10
      case e' of
        Left err       -> return (Left err)
        Right ldreader -> do
          let sc = hstoreSourceConnector scLDClient ldreader
          a' <- try $ subscribeToStream sc (TL.toStrict streamSubscriptionStreamName) (Offset streamSubscriptionStartOffset)
          case a' of
            Left a  -> return (Left a)
            Right _ -> return (Right (streamSubscriptionStreamName, sc))

fetchHandler :: ServerContext
             -> ServerRequest 'Normal FetchRequest FetchResponse
             -> IO (ServerResponse 'Normal FetchResponse)
fetchHandler ServerContext{..} (ServerNormalRequest _metadata FetchRequest{..}) = do
  hm <- readIORef subscribedConnectors
  case HM.lookup fetchRequestSubscriptionId hm of
    Nothing                       -> do
      let resp = FetchResponse V.empty
      return (ServerNormalResponse resp [] StatusOk "")
    Just connectorsWithStreamName -> do
      payloads <- mapM fetchSingleConnector (snd <$> connectorsWithStreamName)
      let records = V.map payloadToFetchedRecord $ V.zip (fst <$> connectorsWithStreamName) payloads
      let resp = FetchResponse records
      return (ServerNormalResponse resp [] StatusOk "")
  where
    fetchSingleConnector :: SourceConnector -> IO [BSL.ByteString]
    fetchSingleConnector SourceConnector{..} = do
      records <- readRecords
      return $ srcValue <$> records

    payloadToFetchedRecord :: (TL.Text, [BSL.ByteString]) -> FetchedRecord
    payloadToFetchedRecord (streamName, payloads) =
      FetchedRecord streamName (V.fromList $ BSL.toStrict <$> payloads)

commitOffsetHandler :: ServerContext
                    -> ServerRequest 'Normal CommitOffsetRequest CommitOffsetResponse
                    -> IO (ServerResponse 'Normal CommitOffsetResponse)
commitOffsetHandler ServerContext{..} (ServerNormalRequest _metadata CommitOffsetRequest{..}) = do
  hm <- readIORef subscribedConnectors
  case HM.lookup commitOffsetRequestSubscriptionId hm of
    Nothing -> do
      let resp = CommitOffsetResponse V.empty
      return (ServerNormalResponse resp [] StatusOk "")
    Just connectorsWithStreamName -> do
      singleResps <- mapM (fmap eitherToResponse . commitSingle connectorsWithStreamName) commitOffsetRequestStreamOffsets
      let resp = CommitOffsetResponse singleResps
      return (ServerNormalResponse resp [] StatusOk "")
  where
    commitSingle :: V.Vector (TL.Text, SourceConnector) -> StreamOffset -> IO (TL.Text, Either SomeException ())
    commitSingle v StreamOffset{..} = do
      case V.find (\(stream,_) -> stream == streamOffsetStreamName) v of
        Nothing                  -> return (streamOffsetStreamName, Left undefined)
        Just (stream, connector) -> do
          e' <- try $ commitCheckpoint connector (TL.toStrict stream) (Offset streamOffsetOffset)
          case e' of
            Left e  -> return (stream, Left e)
            Right _ -> return (stream, Right ())
    eitherToResponse :: (TL.Text, Either SomeException ()) -> StreamCommitOffsetResponse
    eitherToResponse (stream, e') =
      let serverError = case e' of
            Left _  -> HStreamServerErrorUnknownError
            Right _ -> HStreamServerErrorNoError
       in StreamCommitOffsetResponse stream (Enumerated $ Right serverError)

removeStreamsHandler
  :: ServerContext
  -> ServerRequest 'Normal RemoveStreamsRequest RemoveStreamsResponse
  -> IO (ServerResponse 'Normal RemoveStreamsResponse)
removeStreamsHandler ServerContext{..} (ServerNormalRequest _metadata RemoveStreamsRequest{..}) = do
  singleResps <- mapM (fmap eitherToResponse . handleSingleRequest) removeStreamsRequestRequests
  let resp = RemoveStreamsResponse singleResps
  return (ServerNormalResponse resp [] StatusOk "")
  where
    handleSingleRequest :: RemoveStreamRequest -> IO (TL.Text, Either SomeException ())
    handleSingleRequest RemoveStreamRequest{..} = do
      e' <- try $ removeStream scLDClient (transToStreamName $ TL.toStrict removeStreamRequestStreamName)
      return (removeStreamRequestStreamName, e')
    eitherToResponse :: (TL.Text, Either SomeException ()) -> RemoveStreamResponse
    eitherToResponse (stream, e') =
      let serverError = case e' of
            Left _  -> HStreamServerErrorUnknownError
            Right _ -> HStreamServerErrorNoError
       in RemoveStreamResponse stream (Enumerated $ Right serverError)

terminateQueryHandler
  :: ServerContext
  -> ServerRequest 'Normal TerminateQueryRequest TerminateQueryResponse
  -> IO (ServerResponse 'Normal TerminateQueryResponse)
terminateQueryHandler sc@ServerContext{..} (ServerNormalRequest _metadata TerminateQueryRequest{..}) = do
  let queryName = CB.pack $ TL.unpack terminateQueryRequestQueryName
  handleTerminate sc (OneQuery queryName)
  return (ServerNormalResponse (TerminateQueryResponse terminateQueryRequestQueryName) [] StatusOk  "")<|MERGE_RESOLUTION|>--- conflicted
+++ resolved
@@ -9,15 +9,9 @@
 module HStream.Server.Handler where
 
 import           Control.Concurrent
-<<<<<<< HEAD
-import           Control.Exception                 (Exception (..),
-                                                    SomeException, catch,
-                                                    handle, throwIO, try)
-=======
 import           Control.Exception                 (Exception, SomeException,
                                                     displayException, handle,
                                                     throwIO, try)
->>>>>>> f868b746
 import           Control.Monad                     (void, when)
 import qualified Data.Aeson                        as Aeson
 import qualified Data.ByteString.Char8             as C
