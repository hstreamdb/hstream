--- conflicted
+++ resolved
@@ -132,11 +132,8 @@
     HStream.RunConnectorSpec
     HStream.RunQuerySpec
     HStream.RunSQLSpec
-<<<<<<< HEAD
     HStream.Common
-=======
 
->>>>>>> dc737199
   hs-source-dirs:     test
   build-depends:
     , aeson
